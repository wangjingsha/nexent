--- conflicted
+++ resolved
@@ -12,18 +12,15 @@
 
 # ===== Proxy Configuration (Optional) =====
 
-HTTP_PROXY=
-HTTPS_PROXY=
-NO_PROXY=
+# HTTP_PROXY=http://proxy-server:port
+# HTTPS_PROXY=http://proxy-server:port
+# NO_PROXY=localhost,127.0.0.1
 
 # ===== Backend Configuration (No need to modify at all) =====
 
-<<<<<<< HEAD
-=======
 # General Config
 ROOT_DIR=.
 
->>>>>>> cf8948b6
 # Model Path Config
 CLIP_MODEL_PATH=/opt/models/clip-vit-base-patch32
 NLTK_DATA=/opt/models/nltk_data
