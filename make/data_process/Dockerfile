--- conflicted
+++ resolved
@@ -31,12 +31,8 @@
 WORKDIR /opt/backend
 # Layer 1: install base dependencies
 COPY backend/pyproject.toml /opt/backend/pyproject.toml
-<<<<<<< HEAD
-RUN uv sync --no-cache-dir --extra data-process $(test -n "$MIRROR" && echo "-i $MIRROR")
-=======
 RUN uv sync --no-cache-dir --extra data-process $(test -n "$MIRROR" && echo "-i $MIRROR") && \
     uv cache clean
->>>>>>> e34559f6
 # Layer 2: install sdk in link mode
 COPY sdk /opt/sdk
 RUN uv pip install --no-cache-dir /opt/sdk $(test -n "$MIRROR" && echo "-i $MIRROR") && \
