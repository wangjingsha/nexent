FROM python:3.10-slim
LABEL authors="nexent"

# Set correct permissions as root
USER root

<<<<<<< HEAD
RUN cp /etc/apt/sources.list /etc/apt/sources.list.backup && \
    sed -i 's|http://deb.debian.org|https://mirrors.aliyun.com|g' /etc/apt/sources.list && \
    sed -i 's|http://security.debian.org|https://mirrors.aliyun.com|g' /etc/apt/sources.list && \
    sed -i 's|http://ftp.debian.org|https://mirrors.aliyun.com|g' /etc/apt/sources.list && \
    apt-get update && \
    apt-get install -y --no-install-recommends \
=======
RUN apt-get update && \
    apt-get install -y --no-install-recommends --fix-missing \
>>>>>>> 0b0efa90
        libmagic1 \
        libmagic-dev \
        libreoffice \
        libgl1 \
    && apt-get autoremove -y \
    && apt-get clean \
    && rm -rf /var/lib/apt/lists/* /tmp/* /var/tmp/*

COPY backend /opt/backend
COPY sdk /opt/sdk
COPY model-assets/clip-vit-base-patch32 /opt/models/clip-vit-base-patch32

WORKDIR /opt/backend

RUN pip install --no-cache-dir uv
RUN uv sync --extra data-process && \
    rm -rf /home/notebook-user/.cache/uv /home/notebook-user/.cache/pip && \
    find .venv -type d -name '__pycache__' -exec rm -rf {} + && \
    find .venv -type f -name '*.pyc' -delete

ENV VIRTUAL_ENV=/opt/backend/.venv
ENV PATH="$VIRTUAL_ENV/bin:$PATH"

WORKDIR /opt

# Expose the service port
EXPOSE 5012<|MERGE_RESOLUTION|>--- conflicted
+++ resolved
@@ -4,17 +4,12 @@
 # Set correct permissions as root
 USER root
 
-<<<<<<< HEAD
 RUN cp /etc/apt/sources.list /etc/apt/sources.list.backup && \
     sed -i 's|http://deb.debian.org|https://mirrors.aliyun.com|g' /etc/apt/sources.list && \
     sed -i 's|http://security.debian.org|https://mirrors.aliyun.com|g' /etc/apt/sources.list && \
     sed -i 's|http://ftp.debian.org|https://mirrors.aliyun.com|g' /etc/apt/sources.list && \
     apt-get update && \
-    apt-get install -y --no-install-recommends \
-=======
-RUN apt-get update && \
     apt-get install -y --no-install-recommends --fix-missing \
->>>>>>> 0b0efa90
         libmagic1 \
         libmagic-dev \
         libreoffice \
