--- conflicted
+++ resolved
@@ -1,4 +1,4 @@
-<<<<<<< HEAD
+
 import logging
 from typing import Dict, Any, Optional, List, Tuple
 
@@ -56,44 +56,4 @@
         return get_current_user_id_from_token(str(authorization))
     except Exception as e:
         logging.error(f"获取用户ID失败: {str(e)}")
-        return None
-
-
-def add_creation_timestamp(fields: List[str], placeholders: str) -> Tuple[List[str], str]:
-    """
-    Add creation timestamp fields to the field list and placeholder string
-    
-    Args:
-        fields: List of fields
-        placeholders: Placeholder string
-        
-    Returns:
-        Tuple[List[str], str]: Field list and placeholder string with timestamp fields added
-    """
-    # Add timestamp fields to the field list
-    fields_with_timestamp = fields.copy()
-    fields_with_timestamp.extend(["create_time", "update_time"])
-
-    # Add CURRENT_TIMESTAMP to placeholders
-    placeholders_with_timestamp = placeholders + ", CURRENT_TIMESTAMP, CURRENT_TIMESTAMP"
-
-    return fields_with_timestamp, placeholders_with_timestamp
-
-
-def add_update_timestamp(set_clause: List[str]) -> List[str]:
-    """
-    Add update timestamp to SET clause list
-    
-    Args:
-        set_clause: SET clause list, e.g. ["field1 = %s", "field2 = %s"]
-        
-    Returns:
-        List[str]: SET clause list with timestamp update added
-    """
-    # Add update timestamp to SET clause
-    set_clause_with_timestamp = set_clause.copy()
-    set_clause_with_timestamp.append("update_time = CURRENT_TIMESTAMP")
-
-    return set_clause_with_timestamp
-=======
->>>>>>> 3b4d8df6
+        return None