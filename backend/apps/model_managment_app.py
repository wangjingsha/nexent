from typing import Optional

from fastapi import Query, Body, APIRouter, Header

from consts.model import ModelConnectStatusEnum, ModelResponse, ModelRequest
from database.model_management_db import create_model_record, update_model_record, delete_model_record, \
    get_model_records, get_model_by_name, get_model_by_display_name
from database.utils import get_current_user_id
from services.model_health_service import check_model_connectivity, verify_model_config_connectivity
from utils.model_name_utils import split_repo_name, add_repo_to_name
from utils.auth_utils import get_current_user_id

router = APIRouter(prefix="/model")


@router.post("/create", response_model=ModelResponse)
async def create_model(request: ModelRequest, authorization: Optional[str] = Header(None)):
    try:
        user_id, tenant_id = get_current_user_id(authorization)
        model_data = request.model_dump()
        # Split model_name
        model_repo, model_name = split_repo_name(model_data["model_name"])
        # Ensure model_repo is empty string instead of null
        model_data["model_repo"] = model_repo if model_repo else ""
        model_data["model_name"] = model_name

        if not model_data.get("display_name"):
            model_data["display_name"] = model_name

        # Use NOT_DETECTED status as default
        model_data["connect_status"] = model_data.get("connect_status") or ModelConnectStatusEnum.NOT_DETECTED.value

        # Check if display_name conflicts
        if model_data.get("display_name"):
            existing_model_by_display = get_model_by_display_name(model_data["display_name"], tenant_id)
            if existing_model_by_display:
                return ModelResponse(
                    code=409,
                    message=f"Name {model_data['display_name']} is already in use, please choose another display name",
                    data=None
                )

        # Check if this is a multimodal embedding model
        is_multimodal = model_data.get("model_type") == "multi_embedding"

<<<<<<< HEAD
=======


>>>>>>> a52a86ba
        # If it's multi_embedding type, create both embedding and multi_embedding records
        if is_multimodal:
            # Create the multi_embedding record
            create_model_record(model_data, user_id, tenant_id)
            
            # Create the embedding record with the same data but different model_type
            embedding_data = model_data.copy()
            embedding_data["model_type"] = "embedding"
            create_model_record(embedding_data, user_id, tenant_id)
            
            return ModelResponse(
                code=200,
                message=f"Multimodal embedding model {add_repo_to_name(model_repo, model_name)} created successfully",
                data=None
            )
        else:
            # For non-multimodal models, just create one record
            create_model_record(model_data, user_id, tenant_id)
            return ModelResponse(
                code=200,
                message=f"Model {add_repo_to_name(model_repo, model_name)} created successfully",
                data=None
            )
    except Exception as e:
        return ModelResponse(
            code=500,
            message=f"Failed to create model: {str(e)}",
            data=None
        )


@router.post("/update", response_model=ModelResponse)
def update_model(request: ModelRequest, authorization: Optional[str] = Header(None)):
    try:
        user_id = get_current_user_id(authorization)
        model_data = request.model_dump()
        # Split model_name
        model_repo, model_name = split_repo_name(model_data["model_name"])
        # Ensure model_repo is empty string instead of null
        model_data["model_repo"] = model_repo if model_repo else ""
        model_data["model_name"] = model_name

        # Use non-empty status value
        model_data["connect_status"] = model_data.get("connect_status") or ModelConnectStatusEnum.NOT_DETECTED.value

        # Check if model exists
        existing_model = get_model_by_name(model_name, model_repo)
        if not existing_model:
            return ModelResponse(
                code=404,
                message=f"Model not found: {add_repo_to_name(model_repo, model_name)}",
                data=None
            )

        # If display name is provided and different from existing, check for duplicates
        if model_data.get("display_name") and model_data["display_name"] != existing_model.get("display_name"):
            existing_model_by_display = get_model_by_display_name(model_data["display_name"])
            if existing_model_by_display and existing_model_by_display["model_id"] != existing_model["model_id"]:
                return ModelResponse(
                    code=409,
                    message=f"Display name {model_data['display_name']} is already in use, please choose another display name",
                    data=None
                )

        # Update model record
        update_model_record(existing_model["model_id"], model_data, user_id)
        return ModelResponse(
            code=200,
            message=f"Model {add_repo_to_name(model_repo, model_name)} updated successfully",
            data={"model_name": add_repo_to_name(model_repo, model_name)}
        )
    except Exception as e:
        return ModelResponse(
            code=500,
            message=f"Failed to update model: {str(e)}",
            data=None
        )


@router.post("/delete", response_model=ModelResponse)
async def delete_model(display_name: str = Query(..., embed=True), authorization: Optional[str] = Header(None)):
    """
    Soft delete the specified model by display_name
    If the model is an embedding or multi_embedding type, both types will be deleted

    Args:
        display_name: Display name of the model to delete (唯一键)
        authorization: Authorization header
    """
    try:
        user_id, tenant_id = get_current_user_id(authorization)
        # Find model by display_name
        model = get_model_by_display_name(display_name, tenant_id)
        if not model:
            return ModelResponse(
                code=404,
                message=f"Model not found: {display_name}",
                data=None
            )
        # 支持 embedding/multi_embedding 互删
        deleted_types = []
        if model["model_type"] in ["embedding", "multi_embedding"]:
            # 查找所有 embedding/multi_embedding 且 display_name 相同的模型
            for t in ["embedding", "multi_embedding"]:
                m = get_model_by_display_name(display_name, tenant_id)
                if m and m["model_type"] == t:
                    delete_model_record(m["model_id"], user_id, tenant_id)
                    deleted_types.append(t)
        else:
            delete_model_record(model["model_id"], user_id, tenant_id)
            deleted_types.append(model.get("model_type", "unknown"))

        return ModelResponse(
            code=200,
            message=f"Successfully deleted model(s) in types: {', '.join(deleted_types)}",
            data={"display_name": display_name}
        )
    except Exception as e:
        return ModelResponse(
            code=500,
            message=f"Failed to delete model: {str(e)}",
            data=None
        )


@router.get("/list", response_model=ModelResponse)
async def get_model_list(authorization: Optional[str] = Header(None)):
    """
    Get detailed information for all models
    """
    try:
        user_id, tenant_id = get_current_user_id(authorization)
        records = get_model_records(None, tenant_id)

        result = []
        # Use add_repo_to_name method for each record to add repo prefix to model_name
        for record in records:
            record["model_name"] = add_repo_to_name(
                model_repo=record["model_repo"],
                model_name=record["model_name"]
            )
            # Handle connect_status, use default value "Not Detected" if empty
            record["connect_status"] = ModelConnectStatusEnum.get_value(record.get("connect_status"))
            result.append(record)

        return ModelResponse(
            code=200,
            message="Successfully retrieved model list",
            data=result
        )
    except Exception as e:
        return ModelResponse(
            code=500,
            message=f"Failed to retrieve model list: {str(e)}",
            data=[]
        )


@router.post("/healthcheck", response_model=ModelResponse)
async def check_model_healthcheck(
        display_name: str = Query(..., description="Display name to check"),
        authorization: Optional[str] = Header(None)
):
    """
    Check and update model connectivity (health check), and return the latest status.
    Args:
        display_name: display_name of the model to check
    Returns:
        ModelResponse: contains connectivity and latest status
    """
    return await check_model_connectivity(display_name, authorization)



@router.post("/update_connect_status", response_model=ModelResponse)
async def update_model_connect_status(
        model_name: str = Body(..., embed=True),
        connect_status: str = Body(..., embed=True),
        authorization: Optional[str] = Header(None)
):
    """
    Update model connection status

    Args:
        model_name: Model name, including repository info, e.g. openai/gpt-3.5-turbo
        connect_status: New connection status
        authorization: Authorization header
    """
    try:
        user_id = get_current_user_id(authorization)
        # Split model_name
        repo, name = split_repo_name(model_name)
        # Ensure repo is empty string instead of null
        repo = repo if repo else ""

        # Query model information
        model = get_model_by_name(name, repo)
        if not model:
            return ModelResponse(
                code=404,
                message=f"Model not found: {model_name}",
                data={"connect_status": ""}
            )

        # Update connection status
        update_data = {"connect_status": connect_status}
        update_model_record(model["model_id"], update_data, user_id)

        return ModelResponse(
            code=200,
            message=f"Successfully updated connection status for model {model_name}",
            data={
                "model_name": model_name,
                "connect_status": connect_status
            }
        )
    except Exception as e:
        return ModelResponse(
            code=500,
            message=f"Failed to update model connection status: {str(e)}",
            data={"connect_status": ModelConnectStatusEnum.NOT_DETECTED.value}
        )


@router.post("/verify_config", response_model=ModelResponse)
async def verify_model_config(request: ModelRequest):
    """
    Verify the connectivity of the model configuration, do not save to database
    Args:
        request: model configuration information
    Returns:
        ModelResponse: contains connectivity test result
    """
    try:
        from services.model_health_service import verify_model_config_connectivity

        model_data = request.model_dump()

        # Call the verification service directly, do not split model_name
        result = await verify_model_config_connectivity(model_data)

        return result
    except Exception as e:
        return ModelResponse(
            code=500,
            message=f"验证模型配置失败: {str(e)}",
            data={
                "connectivity": False,
                "message": f"验证失败: {str(e)}",
                "connect_status": ModelConnectStatusEnum.UNAVAILABLE.value
            }
        )
<|MERGE_RESOLUTION|>--- conflicted
+++ resolved
@@ -5,7 +5,6 @@
 from consts.model import ModelConnectStatusEnum, ModelResponse, ModelRequest
 from database.model_management_db import create_model_record, update_model_record, delete_model_record, \
     get_model_records, get_model_by_name, get_model_by_display_name
-from database.utils import get_current_user_id
 from services.model_health_service import check_model_connectivity, verify_model_config_connectivity
 from utils.model_name_utils import split_repo_name, add_repo_to_name
 from utils.auth_utils import get_current_user_id
@@ -43,11 +42,8 @@
         # Check if this is a multimodal embedding model
         is_multimodal = model_data.get("model_type") == "multi_embedding"
 
-<<<<<<< HEAD
-=======
-
-
->>>>>>> a52a86ba
+
+
         # If it's multi_embedding type, create both embedding and multi_embedding records
         if is_multimodal:
             # Create the multi_embedding record
