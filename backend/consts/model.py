--- conflicted
+++ resolved
@@ -23,13 +23,11 @@
             return cls.NOT_DETECTED.value
         return status
 
-
 # Response models for user management
 class ServiceResponse(BaseModel):
     code: int
     message: str
     data: Optional[Any] = None
-
 
 # Response models for model management
 class ModelResponse(BaseModel):
@@ -241,7 +239,6 @@
     opinion: Optional[str] = None
 
 
-<<<<<<< HEAD
 class SubAgent(BaseModel):
     name: str
     description: str
@@ -305,7 +302,7 @@
 
 class CreatingSubAgentIDRequest(BaseModel):
     main_agent_id: int
-    
+
 
 class ToolInstanceInfoRequest(BaseModel):
     tool_id: int
@@ -336,7 +333,7 @@
 class SavePromptRequest(BaseModel):
     agent_id: int
     prompt: str
-=======
+
+
 class ChangeSummaryRequest(BaseModel):
-    summary_result: str
->>>>>>> 62e63aea
+    summary_result: str