from enum import Enum
from typing import Optional, Any, List, Dict

from pydantic import BaseModel, Field


class ModelConnectStatusEnum(Enum):
    """Enum class for model connection status"""
    NOT_DETECTED = "未检测"
    DETECTING = "检测中"
    AVAILABLE = "可用"
    UNAVAILABLE = "不可用"

    @classmethod
    def get_default(cls) -> str:
        """Get default value"""
        return cls.NOT_DETECTED.value

    @classmethod
    def get_value(cls, status: Optional[str]) -> str:
        """Get value based on status, return default value if empty"""
        if not status or status == "":
            return cls.NOT_DETECTED.value
        return status

# Response models for user management
class ServiceResponse(BaseModel):
    code: int
    message: str
    data: Optional[Any] = None

# Response models for model management
class ModelResponse(BaseModel):
    code: int = 200
    message: str = ""
    data: Any


# Request models
class ModelRequest(BaseModel):
    model_factory: Optional[str] = 'OpenAI-API-Compatible'
    model_name: str
    model_type: str
    api_key: Optional[str] = ''
    base_url: Optional[str] = ''
    max_tokens: Optional[int] = 0
    used_token: Optional[int] = 0
    display_name: Optional[str] = ''
    connect_status: Optional[str] = ''


# Configuration models
class ModelApiConfig(BaseModel):
    apiKey: str
    modelUrl: str


class SingleModelConfig(BaseModel):
    modelName: str
    displayName: str
    apiConfig: Optional[ModelApiConfig] = None
    dimension: Optional[int] = None


class ModelConfig(BaseModel):
    llm: SingleModelConfig
    llmSecondary: SingleModelConfig
    embedding: SingleModelConfig
    multiEmbedding: SingleModelConfig
    rerank: SingleModelConfig
    vlm: SingleModelConfig
    stt: SingleModelConfig
    tts: SingleModelConfig


class AppConfig(BaseModel):
    appName: str
    appDescription: str
    iconType: str
    customIconUrl: Optional[str] = None
    avatarUri: Optional[str] = None


class KnowledgeBaseConfig(BaseModel):
    selectedKbNames: List[str]
    selectedKbModels: List[str]
    selectedKbSources: List[str]


class GlobalConfig(BaseModel):
    app: AppConfig
    models: ModelConfig
    data: KnowledgeBaseConfig


# Request models
class AgentRequest(BaseModel):
    query: str
    conversation_id: Optional[int] = None
    is_set: Optional[bool] = False
    history: Optional[List[Dict]] = None
    minio_files: Optional[List[Dict[str, Any]]] = None  # Complete list of attachment information
    agent_id: Optional[int] = None
    is_debug: Optional[bool] = False


# Request and response models
class MessageUnit(BaseModel):
    type: str
    content: str


class MessageRequest(BaseModel):
    conversation_id: int  # Modified to integer type to match database auto-increment ID
    message_idx: int  # Modified to integer type
    role: str
    message: List[MessageUnit]
    minio_files: Optional[List[Dict[str, Any]]] = None  # Complete list of attachment information


class ConversationRequest(BaseModel):
    title: str = "新对话"


class ConversationResponse(BaseModel):
    code: int = 0  # Modified default value to 0
    message: str = "success"
    data: Any


class RenameRequest(BaseModel):
    conversation_id: int
    name: str


class GenerateTitleRequest(BaseModel):
    conversation_id: int
    history: List[Dict[str, str]]


# Pydantic models for API
class TaskRequest(BaseModel):
    source: str
    source_type: str = "file"
    chunking_strategy: Optional[str] = None
    index_name: Optional[str] = None
    additional_params: Dict[str, Any] = Field(default_factory=dict)


class BatchTaskRequest(BaseModel):
    sources: List[Dict[str, Any]] = Field(..., description="List of source objects to process")


class TaskResponse(BaseModel):
    task_id: str


class BatchTaskResponse(BaseModel):
    task_ids: List[str]


class SimpleTaskStatusResponse(BaseModel):
    id: str
    status: str
    created_at: float
    updated_at: float
    error: Optional[str] = None


class SimpleTasksListResponse(BaseModel):
    tasks: List[SimpleTaskStatusResponse]


class FileInfo(BaseModel):
    path_or_url: str = Field(..., description="Document source path or URL")
    file: str = Field(..., description="File name or identifier")
    file_size: Optional[int] = Field(None, description="Size of the file in bytes")
    create_time: Optional[str] = Field(None, description="Creation time of the file")


class IndexInfo(BaseModel):
    base_info: Dict[str, Any]
    search_performance: Dict[str, Any]
    fields: List[str]
    doc_count: int
    chunk_count: int
    process_source: str
    embedding_model: Optional[str] = Field(None, description="Embedding model used")
    files: Optional[List[FileInfo]] = Field(None, description="List of files in the index")


class IndexingRequest(BaseModel):
    task_id: str
    index_name: str
    results: List[Dict[str, Any]]
    embedding_dim: Optional[int] = None


class IndexingResponse(BaseModel):
    success: bool
    message: str
    total_indexed: int
    total_submitted: int


class DocumentResponse(BaseModel):
    id: str
    title: str
    filename: str
    path_or_url: str
    language: Optional[str] = None
    author: Optional[str] = None
    date: Optional[str] = None
    content: str
    process_source: str
    embedding_model_name: Optional[str] = None
    file_size: Optional[int] = None
    create_time: Optional[str] = None
    score: Optional[float] = None


class SearchRequest(BaseModel):
    index_names: List[str] = Field(..., description="List of index names to search in")
    query: str = Field(..., description="Text query to search for")
    top_k: int = Field(5, description="Number of results to return")


class HybridSearchRequest(SearchRequest):
    weight_accurate: float = Field(0.3, description="Weight for accurate search score (0-1)", ge=0.0, le=1.0)


# Request models
class ProcessParams(BaseModel):
    chunking_strategy: Optional[str] = None
    index_name: str


class OpinionRequest(BaseModel):
    message_id: int
    opinion: Optional[str] = None


class SubAgent(BaseModel):
    name: str
    description: str

    def __str__(self):
        return f"- {self.name}: {self.description}"


class GeneratePromptRequest(BaseModel):
    task_description: str
    agent_id: int
    sub_agent_list: Optional[List[SubAgent]] = Field(default_factory=list)


class ToolDetailInformation:
    name: str
    description: str
    inputs: str
    output_type: str

    def __str__(self):
        return f"- {self.name}: {self.description} \n  接受输入: {self.inputs}\n  返回输出类型: {self.output_type}"


class AgentDetailInformation:
    name: str
    description: str

    def __str__(self):
        return f"- {self.name}: {self.description}"


class FineTunePromptRequest(BaseModel):
    agent_id: int
    system_prompt: str
    command: str


class AgentToolInfoRequest(BaseModel):
    tool_instance_id: int
    tool_id: int
    agent_id: int
    params: Dict[str, Any]
    user_id: str
    tenant_id: str
    enable: bool


class AgentInfoRequest(BaseModel):
    agent_id: int
    name: Optional[str] = None
    description: Optional[str] = None
    business_description: Optional[str] = None
    model_name: Optional[str] = None
    max_steps: Optional[int] = None
    provide_run_summary: Optional[bool] = None
    prompt: Optional[str] = None
    enabled: Optional[bool] = None


<<<<<<< HEAD
class AgentIDRequest(BaseModel):
    agent_id: int
    
=======
class CreatingSubAgentIDRequest(BaseModel):
    main_agent_id: int

>>>>>>> f40815d7

class ToolInstanceInfoRequest(BaseModel):
    tool_id: int
    agent_id: int
    params: Dict[str, Any]
    enabled: bool


class ToolInstanceSearchRequest(BaseModel):
    tool_id: int
    agent_id: int


class ToolSourceEnum(Enum):
    LOCAL = "local"
    MCP = "mcp"


class ToolInfo(BaseModel):
    name: str
    description: str
    params: List
    source: str
    inputs: str
    output_type: str
    class_name: str


class SavePromptRequest(BaseModel):
    agent_id: int
    prompt: str


class ChangeSummaryRequest(BaseModel):
    summary_result: str<|MERGE_RESOLUTION|>--- conflicted
+++ resolved
@@ -300,15 +300,9 @@
     enabled: Optional[bool] = None
 
 
-<<<<<<< HEAD
 class AgentIDRequest(BaseModel):
     agent_id: int
     
-=======
-class CreatingSubAgentIDRequest(BaseModel):
-    main_agent_id: int
-
->>>>>>> f40815d7
 
 class ToolInstanceInfoRequest(BaseModel):
     tool_id: int
