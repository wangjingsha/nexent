import { API_ENDPOINTS, ApiError } from './api';
import type { 
  ConversationListResponse, 
  ConversationListItem,
  ApiConversationResponse
} from '@/types/conversation';
import { getAuthHeaders } from '@/lib/auth';

export interface STTResponse {
  result?: {
    text: string;
  };
  text?: string;
}

<<<<<<< HEAD
// 获取授权头的辅助函数
export const getAuthHeaders = () => {
  const session = typeof window !== "undefined" ? localStorage.getItem("session") : null;
  const sessionObj = session ? JSON.parse(session) : null;

  return {
    'Content-Type': 'application/json',
    'User-Agent': 'AgentFrontEnd/1.0',
    ...(sessionObj?.access_token && { "Authorization": `Bearer ${sessionObj.access_token}` }),
  };
};

=======
>>>>>>> 68215919
export const conversationService = {
  // Get conversation list
  async getList(): Promise<ConversationListItem[]> {
    const response = await fetch(API_ENDPOINTS.conversation.list, {
      method: 'GET',
      headers: getAuthHeaders(),
    });

    const data = await response.json() as ConversationListResponse;
    
    if (data.code === 0) {
      return data.data || [];
    }
    
    throw new ApiError(data.code, data.message);
  },

  // Create new conversation
  async create() {
    const response = await fetch(API_ENDPOINTS.conversation.create, {
      method: 'PUT',
      headers: getAuthHeaders(),
      body: JSON.stringify({}),
    });

    const data = await response.json();
    
    if (data.code === 0) {
      return data.data;
    }
    
    throw new ApiError(data.code, data.message);
  },

  // Rename conversation
  async rename(conversationId: number, name: string) {
    const response = await fetch(API_ENDPOINTS.conversation.rename, {
      method: 'POST',
      headers: getAuthHeaders(),
      body: JSON.stringify({
        conversation_id: conversationId,
        name,
      }),
    });

    const data = await response.json();
    
    if (data.code === 0) {
      return data.data;
    }
    
    throw new ApiError(data.code, data.message);
  },

  // Get conversation details
  async getDetail(conversationId: number, signal?: AbortSignal): Promise<ApiConversationResponse> {
    try {
      const response = await fetch(API_ENDPOINTS.conversation.detail(conversationId), {
        method: 'GET',
        headers: getAuthHeaders(),
        signal,
      });

      // If the signal is aborted before the request returns, return early
      if (signal?.aborted) {
        return { code: -1, message: "请求已取消", data: [] };
      }

      if (!response.ok) {
        throw new Error(`Failed to fetch conversation: ${response.status}`);
      }

      const data = await response.json();
      
      if (data.code === 0) {
        return data;
      }
      
      throw new ApiError(data.code, data.message);
    } catch (error: any) {
      // If the error is caused by canceling the request, return a specific response instead of throwing an error
      if (error instanceof Error && error.name === 'AbortError' || signal?.aborted) {
        return { code: -1, message: "请求已取消", data: [] };
      }
      throw error;
    }
  },

  // Delete conversation
  async delete(conversationId: number) {
    const response = await fetch(API_ENDPOINTS.conversation.delete(conversationId), {
      method: 'DELETE',
      headers: getAuthHeaders(),
    });

    const data = await response.json();
    
    if (data.code === 0) {
      return true;
    }
    
    throw new ApiError(data.code, data.message);
  },

  // Stop conversation agent
  async stop(conversationId: number) {
    const response = await fetch(API_ENDPOINTS.agent.stop(conversationId), {
      method: 'GET',
      headers: getAuthHeaders(),
    });

    const data = await response.json();
    
    if (data.status === 'success') {
      return true;
    }
    
    throw new ApiError(data.code || -1, data.message || data.detail || '停止失败');
  },

  // STT related functionality
  stt: {
    // Create WebSocket connection
    createWebSocket(): WebSocket {
      return new WebSocket(API_ENDPOINTS.stt.ws);
    },

    // Process audio data
    processAudioData(inputData: Float32Array): Int16Array {
      const pcmData = new Int16Array(inputData.length);
      for (let i = 0; i < inputData.length; i++) {
        const s = Math.max(-1, Math.min(1, inputData[i]));
        pcmData[i] = s < 0 ? s * 0x8000 : s * 0x7FFF;
      }
      return pcmData;
    },

    // Get audio configuration
    getAudioConstraints() {
      return {
        audio: {
          sampleRate: 16000,
          channelCount: 1,
          echoCancellation: true,
          noiseSuppression: true,
          autoGainControl: true,
        }
      };
    },

    // Get audio context configuration
    getAudioContextOptions() {
      return {
        sampleRate: 16000,
      };
    }
  },

  // Add TTS related functionality
  tts: {
    // Create WebSocket connection
    createWebSocket(): WebSocket {
      return new WebSocket(API_ENDPOINTS.tts.ws);
    },

    // TTS playback status management
    createTTSService() {
      const audioRef = { current: null as HTMLAudioElement | null };
      const wsRef = { current: null as WebSocket | null };
      const audioChunksRef = { current: [] as Uint8Array[] };
      const mediaSourceRef = { current: null as MediaSource | null };
      const sourceBufferRef = { current: null as SourceBuffer | null };
      const isStreamingPlaybackRef = { current: false };
      const pendingChunksRef = { current: [] as Uint8Array[] };

      // Play audio (main entry)
      const playAudio = async (text: string, onStatusChange?: (status: 'idle' | 'generating' | 'playing' | 'error') => void): Promise<void> => {
        if (!text) return;

        try {
          onStatusChange?.('generating');
          audioChunksRef.current = [];
          pendingChunksRef.current = [];

          if (!window.MediaSource) {
            await playAudioTraditional(text, onStatusChange);
            return;
          }

          await initStreamingPlayback(onStatusChange);

          const wsUrl = `${window.location.protocol === 'https:' ? 'wss:' : 'ws:'}//${window.location.host}${API_ENDPOINTS.tts.ws}`;
          const ws = new WebSocket(wsUrl);
          wsRef.current = ws;

          ws.onopen = () => {
            if (ws.readyState === WebSocket.OPEN) {
              ws.send(JSON.stringify({ text }));
            }
          };

          ws.onmessage = async (event) => {
            try {
              if (event.data instanceof Blob) {
                const arrayBuffer = await event.data.arrayBuffer();
                const uint8Array = new Uint8Array(arrayBuffer);
                if (uint8Array.length > 0) {
                  if (isStreamingPlaybackRef.current) {
                    await handleStreamingAudioChunk(uint8Array, onStatusChange);
                  } else {
                    audioChunksRef.current.push(uint8Array);
                  }
                }
              } else if (event.data instanceof ArrayBuffer) {
                const uint8Array = new Uint8Array(event.data);
                if (uint8Array.length > 0) {
                  if (isStreamingPlaybackRef.current) {
                    await handleStreamingAudioChunk(uint8Array, onStatusChange);
                  } else {
                    audioChunksRef.current.push(uint8Array);
                  }
                }
              } else if (typeof event.data === 'string') {
                try {
                  const data = JSON.parse(event.data);
                  if (data.status === 'completed') {
                    if (isStreamingPlaybackRef.current) {
                      await finalizeStreamingPlayback();
                    } else {
                      if (audioChunksRef.current.length > 0) {
                        playAudioChunks(onStatusChange);
                      } else {
                        onStatusChange?.('error');
                        setTimeout(() => onStatusChange?.('idle'), 2000);
                      }
                    }
                    
                    setTimeout(() => {
                      if (wsRef.current) {
                        wsRef.current.close();
                        wsRef.current = null;
                      }
                    }, 100);
                  } else if (data.error) {
                    onStatusChange?.('error');
                    setTimeout(() => onStatusChange?.('idle'), 2000);
                    cleanupStreamingPlayback();
                    if (wsRef.current) {
                      wsRef.current.close();
                      wsRef.current = null;
                    }
                  }
                } catch (e) {
                  // JSON parse error
                }
              }
            } catch (error) {
              // Message handling error
            }
          };

          ws.onerror = () => {
            onStatusChange?.('error');
            setTimeout(() => onStatusChange?.('idle'), 2000);
            cleanupStreamingPlayback();
          };

          ws.onclose = (event) => {
            wsRef.current = null;
            if (event.code !== 1000) {
              onStatusChange?.('error');
              setTimeout(() => onStatusChange?.('idle'), 2000);
              cleanupStreamingPlayback();
            }
          };

        } catch (error) {
          onStatusChange?.('error');
          setTimeout(() => onStatusChange?.('idle'), 2000);
          cleanupStreamingPlayback();
        }
      };

      // Initialize streaming playback
      const initStreamingPlayback = async (onStatusChange?: (status: 'idle' | 'generating' | 'playing' | 'error') => void): Promise<void> => {
        return new Promise((resolve, reject) => {
          try {
            const mediaSource = new MediaSource();
            mediaSourceRef.current = mediaSource;
            
            if (audioRef.current) {
              audioRef.current.pause();
              audioRef.current = null;
            }
            
            const audio = new Audio();
            audio.src = URL.createObjectURL(mediaSource);
            audioRef.current = audio;
            
            audio.oncanplay = () => {
              onStatusChange?.('playing');
            };
            
            audio.onended = () => {
              onStatusChange?.('idle');
              cleanupStreamingPlayback();
            };
            
            audio.onerror = () => {
              onStatusChange?.('error');
              setTimeout(() => onStatusChange?.('idle'), 2000);
              cleanupStreamingPlayback();
            };
            
            mediaSource.addEventListener('sourceopen', () => {
              try {
                const sourceBuffer = mediaSource.addSourceBuffer('audio/mpeg');
                sourceBufferRef.current = sourceBuffer;
                
                sourceBuffer.addEventListener('updateend', () => {
                  processPendingChunks();
                });
                
                sourceBuffer.addEventListener('error', () => {
                  onStatusChange?.('error');
                  setTimeout(() => onStatusChange?.('idle'), 2000);
                });
                
                isStreamingPlaybackRef.current = true;
                resolve();
                
              } catch (error) {
                reject(error);
              }
            });
            
            mediaSource.addEventListener('sourceclose', () => {
              isStreamingPlaybackRef.current = false;
            });
            
            mediaSource.addEventListener('error', (e) => {
              reject(e);
            });
            
          } catch (error) {
            reject(error);
          }
        });
      };

      // Process streaming audio chunks
      const handleStreamingAudioChunk = async (chunk: Uint8Array, onStatusChange?: (status: 'idle' | 'generating' | 'playing' | 'error') => void) => {
        if (!isStreamingPlaybackRef.current || !sourceBufferRef.current) {
          pendingChunksRef.current.push(chunk);
          return;
        }
        
        try {
          if (sourceBufferRef.current.updating) {
            pendingChunksRef.current.push(chunk);
          } else {
            sourceBufferRef.current.appendBuffer(chunk.buffer.slice(0) as ArrayBuffer);
            
            if (audioRef.current && audioRef.current.paused && audioRef.current.readyState >= 2) {
              try {
                await audioRef.current.play();
                onStatusChange?.('playing');
              } catch (playError) {
                // Auto-play failed
              }
            }
          }
        } catch (error) {
          cleanupStreamingPlayback();
          audioChunksRef.current.push(chunk);
          audioChunksRef.current.push(...pendingChunksRef.current);
          pendingChunksRef.current = [];
          isStreamingPlaybackRef.current = false;
        }
      };

      // Process pending audio chunks
      const processPendingChunks = () => {
        if (!sourceBufferRef.current || sourceBufferRef.current.updating || pendingChunksRef.current.length === 0) {
          return;
        }
        
        try {
          const chunk = pendingChunksRef.current.shift();
          if (chunk) {
            sourceBufferRef.current.appendBuffer(chunk.buffer.slice(0) as ArrayBuffer);
          }
        } catch (error) {
          // Processing error
        }
      };

      // Complete streaming playback
      const finalizeStreamingPlayback = async () => {
        if (pendingChunksRef.current.length > 0 && sourceBufferRef.current) {
          const waitForPending = () => {
            return new Promise<void>((resolve) => {
              const checkPending = () => {
                if (pendingChunksRef.current.length === 0 || !sourceBufferRef.current?.updating) {
                  resolve();
                } else {
                  setTimeout(checkPending, 100);
                }
              };
              checkPending();
            });
          };
          
          await waitForPending();
        }
        
        if (mediaSourceRef.current && mediaSourceRef.current.readyState === 'open') {
          try {
            mediaSourceRef.current.endOfStream();
          } catch (error) {
            // End stream error
          }
        }
      };

      // Clean up streaming playback resources
      const cleanupStreamingPlayback = () => {
        isStreamingPlaybackRef.current = false;
        pendingChunksRef.current = [];
        
        if (sourceBufferRef.current) {
          sourceBufferRef.current = null;
        }
        
        if (mediaSourceRef.current) {
          try {
            if (mediaSourceRef.current.readyState === 'open') {
              mediaSourceRef.current.endOfStream();
            }
          } catch (error) {
            // Already closed
          }
          mediaSourceRef.current = null;
        }
        
        if (audioRef.current && audioRef.current.src.startsWith('blob:')) {
          URL.revokeObjectURL(audioRef.current.src);
        }
      };

      // Traditional playback method
      const playAudioTraditional = async (text: string, onStatusChange?: (status: 'idle' | 'generating' | 'playing' | 'error') => void) => {
        audioChunksRef.current = [];

        const wsUrl = `${window.location.protocol === 'https:' ? 'wss:' : 'ws:'}//${window.location.host}${API_ENDPOINTS.tts.ws}`;
        const ws = new WebSocket(wsUrl);
        wsRef.current = ws;

        ws.onopen = () => {
          if (ws.readyState === WebSocket.OPEN) {
            ws.send(JSON.stringify({ text }));
          }
        };

        ws.onmessage = async (event) => {
          try {
            if (event.data instanceof Blob) {
              const arrayBuffer = await event.data.arrayBuffer();
              const uint8Array = new Uint8Array(arrayBuffer);
              if (uint8Array.length > 0) {
                audioChunksRef.current.push(uint8Array);
              }
            } else if (event.data instanceof ArrayBuffer) {
              const uint8Array = new Uint8Array(event.data);
              if (uint8Array.length > 0) {
                audioChunksRef.current.push(uint8Array);
              }
            } else if (typeof event.data === 'string') {
              try {
                const data = JSON.parse(event.data);
                if (data.status === 'completed') {
                  setTimeout(() => {
                    if (wsRef.current) {
                      wsRef.current.close();
                      wsRef.current = null;
                    }
                  }, 100);
                  
                  if (audioChunksRef.current.length > 0) {
                    playAudioChunks(onStatusChange);
                  } else {
                    onStatusChange?.('error');
                    setTimeout(() => onStatusChange?.('idle'), 2000);
                  }
                } else if (data.error) {
                  onStatusChange?.('error');
                  setTimeout(() => onStatusChange?.('idle'), 2000);
                  if (wsRef.current) {
                    wsRef.current.close();
                    wsRef.current = null;
                  }
                }
              } catch (e) {
                // Parse error
              }
            }
          } catch (error) {
            // Message error
          }
        };

        ws.onerror = () => {
          onStatusChange?.('error');
          setTimeout(() => onStatusChange?.('idle'), 2000);
        };

        ws.onclose = () => {
          wsRef.current = null;
        };
      };

      // Play audio chunks (traditional mode)
      const playAudioChunks = (onStatusChange?: (status: 'idle' | 'generating' | 'playing' | 'error') => void) => {
        if (audioChunksRef.current.length === 0) {
          onStatusChange?.('idle');
          return;
        }

        try {
          const validChunks = audioChunksRef.current.filter(chunk => chunk && chunk.length > 0);
          
          if (validChunks.length === 0) {
            onStatusChange?.('error');
            setTimeout(() => onStatusChange?.('idle'), 2000);
            return;
          }

          const chunkHashes = new Set();
          const uniqueChunks = [];
          
          for (let i = 0; i < validChunks.length; i++) {
            const chunk = validChunks[i];
            const hashData = chunk.length > 32 ? 
              Array.from(chunk.slice(0, 16)).concat(Array.from(chunk.slice(-16))) :
              Array.from(chunk);
            const hash = hashData.join(',');
            
            if (!chunkHashes.has(hash)) {
              chunkHashes.add(hash);
              uniqueChunks.push(chunk);
            }
          }

          const totalLength = uniqueChunks.reduce((sum, chunk) => sum + chunk.length, 0);
          const combinedArray = new Uint8Array(totalLength);
          let offset = 0;
          
          for (let i = 0; i < uniqueChunks.length; i++) {
            const chunk = uniqueChunks[i];
            
            if (offset + chunk.length > totalLength) {
              continue;
            }
            
            combinedArray.set(chunk, offset);
            offset += chunk.length;
          }

          const finalArray = offset === totalLength ? combinedArray : combinedArray.slice(0, offset);
          
          if (finalArray.length < 100) {
            onStatusChange?.('error');
            setTimeout(() => onStatusChange?.('idle'), 2000);
            return;
          }
          
          const hasValidMP3Header = finalArray.length >= 3 && (
            (finalArray[0] === 0xFF && (finalArray[1] & 0xE0) === 0xE0) ||
            (finalArray[0] === 0x49 && finalArray[1] === 0x44 && finalArray[2] === 0x33)
          );
          
          if (!hasValidMP3Header) {
            onStatusChange?.('error');
            setTimeout(() => onStatusChange?.('idle'), 2000);
            return;
          }

          const audioBlob = new Blob([finalArray], { type: 'audio/mpeg' });
          const audioUrl = URL.createObjectURL(audioBlob);
          
          if (audioRef.current) {
            audioRef.current.pause();
            audioRef.current = null;
          }

          const audio = new Audio(audioUrl);
          audioRef.current = audio;

          audio.oncanplay = () => {
            onStatusChange?.('playing');
          };

          audio.onended = () => {
            onStatusChange?.('idle');
            URL.revokeObjectURL(audioUrl);
            audioRef.current = null;
            audioChunksRef.current = [];
          };

          audio.onerror = () => {
            onStatusChange?.('error');
            setTimeout(() => onStatusChange?.('idle'), 2000);
            URL.revokeObjectURL(audioUrl);
            audioRef.current = null;
            audioChunksRef.current = [];
          };

          audio.play().then(() => {
            onStatusChange?.('playing');
          }).catch(() => {
            onStatusChange?.('error');
            setTimeout(() => onStatusChange?.('idle'), 2000);
            URL.revokeObjectURL(audioUrl);
            audioChunksRef.current = [];
          });

        } catch (error) {
          onStatusChange?.('error');
          setTimeout(() => onStatusChange?.('idle'), 2000);
          audioChunksRef.current = [];
        }
      };

      // stop audio
      const stopAudio = () => {
        if (wsRef.current) {
          wsRef.current.close();
          wsRef.current = null;
        }

        if (audioRef.current) {
          audioRef.current.pause();
          audioRef.current = null;
        }

        cleanupStreamingPlayback();
        audioChunksRef.current = [];
      };

      // clean up resources
      const cleanup = () => {
        stopAudio();
        cleanupStreamingPlayback();
      };

      return {
        playAudio,
        stopAudio,
        cleanup
      };
    }
  },

  // Add file preprocess method
  async preprocessFiles(query: string, files: File[], signal?: AbortSignal): Promise<ReadableStreamDefaultReader<Uint8Array>> {
    try {
      // Use FormData to handle file upload
      const formData = new FormData();
      formData.append('query', query);

      // Add files
      if (files && files.length > 0) {
        files.forEach(file => {
          formData.append('files', file);
        });
      }

      const response = await fetch(API_ENDPOINTS.storage.preprocess, {
        method: 'POST',
        body: formData,
        signal,
      });

      if (!response.body) {
        throw new Error("Response body is null");
      }

      return response.body.getReader();
    } catch (error) {
      // If the error is caused by canceling the request, return a specific response instead of throwing an error
      if (error instanceof Error && error.name === 'AbortError') {
        console.log('文件预处理请求已被取消');
        throw new Error('请求已被取消');
      }
      // Other errors are thrown normally
      throw error;
    }
  },

  // Add run agent method
  async runAgent(params: {
    query: string;
    conversation_id: number;
    is_set: boolean;
    history: Array<{ role: string; content: string; }>;
    files?: File[];  // Add optional files parameter
    minio_files?: Array<{
      object_name: string;
      name: string;
      type: string;
      size: number;
      url?: string;
      description?: string; // Add file description field
    }>; // Update to complete attachment information object array
    agent_id?: number; // Add agent_id parameter
    is_debug?: boolean; // Add debug mode parameter
  }, signal?: AbortSignal) {
    try {
      // Construct request parameters
      const requestParams: any = {
        query: params.query,
        conversation_id: params.conversation_id,
        is_set: params.is_set,
        history: params.history,
        minio_files: params.minio_files || null,
        is_debug: params.is_debug || false,
      };
      
      // Only include agent_id if it has a value
      if (params.agent_id !== undefined && params.agent_id !== null) {
        requestParams.agent_id = params.agent_id;
      }

      const response = await fetch(API_ENDPOINTS.agent.run, {
        method: 'POST',
        headers: getAuthHeaders(),
        body: JSON.stringify(requestParams),
        signal,
      });

      if (!response.body) {
        throw new Error("Response body is null");
      }

      return response.body.getReader();
    } catch (error: any) {
      // If the error is caused by canceling the request, return a specific response instead of throwing an error
      if (error instanceof Error && error.name === 'AbortError') {
        console.log('Agent请求已被取消');
        throw new Error('请求已被取消');
      }
      // Other errors are thrown normally
      throw error;
    }
  },

  // Get message source (image and search)
  async getSources(params: {
    conversation_id?: number;
    message_id?: number;
    type?: 'all' | 'image' | 'search';
  }) {
    try {
      const response = await fetch(API_ENDPOINTS.conversation.sources, {
        method: 'POST',
        headers: getAuthHeaders(),
        body: JSON.stringify(params),
      });

      const data = await response.json();

      if (data.code === 0) {
        return data.data;
      }

      throw new ApiError(data.code, data.message);
    } catch (error: any) {
      console.error('获取消息来源失败:', error);
      throw error;
    }
  },

  // Generate conversation title
  async generateTitle(params: {
    conversation_id: number;
    history: Array<{ role: 'user' | 'assistant'; content: string; }>;
  }) {
    const response = await fetch(API_ENDPOINTS.conversation.generateTitle, {
      method: 'POST',
      headers: getAuthHeaders(),
      body: JSON.stringify(params),
    });

    const data = await response.json();

    if (data.code === 0) {
      return data.data;
    }

    throw new ApiError(data.code, data.message);
  },

  // Save message
  async saveMessage(params: {
    conversation_id: number;
    message_idx: string;
    role: "user" | "assistant";
    message: any[];
    minio_files?: Array<{
      object_name: string;
      name: string;
      type: string;
      size: number;
      url?: string;
    }>;
  }) {
    const response = await fetch(API_ENDPOINTS.conversation.save, {
      method: 'POST',
      headers: getAuthHeaders(),
      body: JSON.stringify(params),
    });

    const data = await response.json();
    
    if (data.code === 0) {
      return data.data;
    }
    
    throw new ApiError(data.code, data.message);
  },

  // Like/dislike message
  async updateOpinion(params: { message_id: number; opinion: 'Y' | 'N' | null }) {
    const response = await fetch(API_ENDPOINTS.conversation.opinion, {
      method: 'POST',
      headers: getAuthHeaders(),
      body: JSON.stringify(params),
    });
    const data = await response.json();
    if (data.code === 0) {
      return true;
    }
    throw new ApiError(data.code, data.message);
  },

  // Get message_id by conversationId and messageIndex
  async getMessageId(conversationId: number, messageIndex: number) {
    const response = await fetch(API_ENDPOINTS.conversation.messageId, {
      method: 'POST',
      headers: getAuthHeaders(),
      body: JSON.stringify({
        conversation_id: conversationId,
        message_index: messageIndex
      })
    });

    const data = await response.json();
    
    if (data.code === 0) {
      return data.data;
    }
    
    throw new ApiError(data.code, data.message);
  },
}; <|MERGE_RESOLUTION|>--- conflicted
+++ resolved
@@ -13,21 +13,6 @@
   text?: string;
 }
 
-<<<<<<< HEAD
-// 获取授权头的辅助函数
-export const getAuthHeaders = () => {
-  const session = typeof window !== "undefined" ? localStorage.getItem("session") : null;
-  const sessionObj = session ? JSON.parse(session) : null;
-
-  return {
-    'Content-Type': 'application/json',
-    'User-Agent': 'AgentFrontEnd/1.0',
-    ...(sessionObj?.access_token && { "Authorization": `Bearer ${sessionObj.access_token}` }),
-  };
-};
-
-=======
->>>>>>> 68215919
 export const conversationService = {
   // Get conversation list
   async getList(): Promise<ConversationListItem[]> {
