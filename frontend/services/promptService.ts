--- conflicted
+++ resolved
@@ -26,8 +26,6 @@
   prompt: string;
 }
 
-<<<<<<< HEAD
-=======
 /**
  * Stream Response Data Structure
  */
@@ -47,7 +45,6 @@
   };
 };
 
->>>>>>> efcfcd5a
 export const generatePromptStream = async (
   params: GeneratePromptParams,
   onData: (data: StreamResponseData) => void,
