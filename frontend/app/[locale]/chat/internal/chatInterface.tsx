"use client"

import type React from "react"

import { useState, useRef, useEffect } from "react"
import { useRouter } from "next/navigation"
import { v4 as uuidv4 } from "uuid"
import { useConfig } from "@/hooks/useConfig"
import { conversationService } from '@/services/conversationService';
import { storageService } from '@/services/storageService';
import { useAuth } from "@/hooks/useAuth"
import { useTranslation } from 'react-i18next';

import { ChatSidebar } from "@/app/chat/layout/chatLeftSidebar"
import { FilePreview } from "@/app/chat/layout/chatInput"
import { ChatHeader } from "@/app/chat/layout/chatHeader"
import { ChatRightPanel } from "@/app/chat/layout/chatRightPanel"
import { ChatStreamMain } from "@/app/chat/streaming/chatStreamMain"

import {
  preprocessAttachments,
  handleFileUpload as preProcessHandleFileUpload,
  handleImageUpload as preProcessHandleImageUpload,
  uploadAttachments,
  createMessageAttachments,
  cleanupAttachmentUrls
} from "@/app/chat/internal/chatPreprocess"
import { Tooltip, TooltipContent, TooltipProvider, TooltipTrigger } from "@/components/ui/tooltip"

import { ConversationListItem, ApiConversationDetail } from '@/types/chat'
import { ChatMessageType, AgentStep } from '@/types/chat'
import { handleStreamResponse } from "@/app/chat/streaming/chatStreamHandler"
import { extractUserMsgFromResponse, extractAssistantMsgFromResponse } from "./extractMsgFromHistoryResponse"

import { X } from "lucide-react"
import { getUrlParam } from "@/lib/utils";

const stepIdCounter = {current: 0};

export function ChatInterface() {
  const router = useRouter()
  const { user } = useAuth() // 获取用户信息
  const [input, setInput] = useState("")
  // 替换原有的 messages 状态
  const [sessionMessages, setSessionMessages] = useState<{ [conversationId: number]: ChatMessageType[] }>({});
  const [isSwitchedConversation, setIsSwitchedConversation] = useState(false) // Add conversation switching tracking state
  const [isLoading, setIsLoading] = useState(false)
  const initialized = useRef(false)
  const { t } = useTranslation('common');
  const [appName, setAppName] = useState(t("chatInterface.newApp"))
  const [conversationTitle, setConversationTitle] = useState(t("chatInterface.newConversation"))
  const [conversationId, setConversationId] = useState<number>(0)
  const [conversationList, setConversationList] = useState<ConversationListItem[]>([])
  const [selectedConversationId, setSelectedConversationId] = useState<number | null>(null)
  const [openDropdownId, setOpenDropdownId] = useState<string | null>(null)
  const { appConfig } = useConfig()

  // 为每个对话维护独立的 SSE 连接和状态
  const [streamingConversations, setStreamingConversations] = useState<Set<number>>(new Set())
  const conversationControllersRef = useRef<Map<number, AbortController>>(new Map())
  const conversationTimeoutsRef = useRef<Map<number, NodeJS.Timeout>>(new Map())

  // 将 currentMessages 的声明放在 selectedConversationId 定义之后
  // 如果正在加载历史会话且没有缓存的消息，返回空数组避免显示错误内容
  const currentMessages = selectedConversationId ? (sessionMessages[selectedConversationId] || []) : [];

  // 监控 currentMessages 变化
  // 计算当前对话是否正在流式传输
  const isCurrentConversationStreaming = conversationId && conversationId !== -1 ? streamingConversations.has(conversationId) : false;


  const [viewingImage, setViewingImage] = useState<string | null>(null)

  // Add attachment state management
  const [attachments, setAttachments] = useState<FilePreview[]>([]);
  const [fileUrls, setFileUrls] = useState<{[id: string]: string}>({});

  const [isStreaming, setIsStreaming] = useState(false) // Add streaming state
  const abortControllerRef = useRef<AbortController | null>(null) // Add AbortController reference
  const timeoutRef = useRef<NodeJS.Timeout | null>(null) // Add timeout reference

  // Add sidebar state control
  const [sidebarOpen, setSidebarOpen] = useState(true)

  // Add a new state for new conversation status
  const [isNewConversation, setIsNewConversation] = useState(true)

  // Add a state to track if we're loading a historical conversation
  const [isLoadingHistoricalConversation, setIsLoadingHistoricalConversation] = useState(false)

  // Add a state to track conversation loading errors
  const [conversationLoadError, setConversationLoadError] = useState<{ [conversationId: number]: string }>({})

  // Add a state to track completed conversations that haven't been viewed yet
  const [completedConversations, setCompletedConversations] = useState<Set<number>>(new Set())

  // Add a ref to track the currently selected conversation ID for real-time access
  const currentSelectedConversationRef = useRef<number | null>(null)

  // Ensure right sidebar is closed by default
  const [showRightPanel, setShowRightPanel] = useState(false)

  const [selectedMessageId, setSelectedMessageId] = useState<string | undefined>();

  // Add force scroll to bottom state control
  const [shouldScrollToBottom, setShouldScrollToBottom] = useState(false);

  // Add agent selection state
  const [selectedAgentId, setSelectedAgentId] = useState<number | null>(null);

  // Reset scroll to bottom state
  useEffect(() => {
    if (shouldScrollToBottom) {
      // Give enough time for scrolling to complete, then reset state
      const timer = setTimeout(() => {
        setShouldScrollToBottom(false);
      }, 1200); // Slightly longer than the last scroll delay in ChatStreamMain
      
      return () => clearTimeout(timer);
    }
  }, [shouldScrollToBottom]);

  // Add attachment cleanup function - cleanup URLs when component unmounts
  useEffect(() => {
    return () => {
      // Use preprocessing function to cleanup URLs
      cleanupAttachmentUrls(attachments, fileUrls);
    };
  }, [attachments, fileUrls]);

  // Handle file upload
  const handleFileUpload = (file: File) => {
    return preProcessHandleFileUpload(file, setFileUrls, t);
  };

  // Handle image upload
  const handleImageUpload = (file: File) => {
    preProcessHandleImageUpload(file, t);
  };
  
  // Add attachment management function
  const handleAttachmentsChange = (newAttachments: FilePreview[]) => {
    setAttachments(newAttachments);
  };

  // Define sidebar toggle function
  const toggleSidebar = () => {
    setSidebarOpen(!sidebarOpen)
  }

  // Handle right panel toggle - keep it simple and clear
  const toggleRightPanel = () => {
    setShowRightPanel(!showRightPanel);
  };

  useEffect(() => {
    if (!initialized.current) {
      initialized.current = true

      if (appConfig.appName) {
        setAppName(appConfig.appName)
      }

      // Get conversation history list, but don't auto-select the latest conversation
      fetchConversationList()
        .then((dialogData) => {
          // Create new conversation by default regardless of history
          handleNewConversation()
        })
        .catch((err) => {
          console.error(t("chatInterface.errorFetchingConversationList"), err)
          // Create new conversation even if getting conversation list fails
          handleNewConversation()
        })
    }
  }, [appConfig]) // Add appConfig as dependency

  // Add useEffect to listen for conversationId changes, ensure right sidebar is always closed when conversation switches
  useEffect(() => {
    // Ensure right sidebar is reset to closed state whenever conversation ID changes
    setSelectedMessageId(undefined);
    setShowRightPanel(false);
  }, [conversationId]);

  // 确保 currentSelectedConversationRef 与 selectedConversationId 保持同步
  useEffect(() => {
    currentSelectedConversationRef.current = selectedConversationId;
  }, [selectedConversationId]);

  // Clear all timers and requests when component unmounts
  useEffect(() => {
    return () => {
      if (abortControllerRef.current) {
        try {
          abortControllerRef.current.abort(t("chatInterface.componentUnmount"));
        } catch (error) {
          console.log(t("chatInterface.errorCancelingRequest"), error);
        }
        abortControllerRef.current = null;
      }

      if (timeoutRef.current) {
        clearTimeout(timeoutRef.current);
        timeoutRef.current = null;
      }
    };
  }, []);

   const handleSend = async () => {
    if ((!input.trim()) && attachments.length === 0) return // Allow sending attachments only, without text content

    // If in new conversation state, switch to conversation state after sending message
    if (isNewConversation) {
      setIsNewConversation(false);
    }

    // Ensure right sidebar doesn't auto-expand when sending new message
    setSelectedMessageId(undefined)
    setShowRightPanel(false)

    // Handle user message content
    const userMessageId = uuidv4();
    const userMessageContent = input.trim();
    
    // Get current conversation ID
    let currentConversationId = conversationId;

    // 确保 ref 反映当前对话状态
    if (currentConversationId && currentConversationId !== -1) {
      currentSelectedConversationRef.current = currentConversationId;
    }

    // Prepare attachment information
    // Handle file upload
    let uploadedFileUrls: Record<string, string> = {};
    let objectNames: Record<string, string> = {}; // Add object name mapping
    let uploadError: string | undefined;
    
    if (attachments.length > 0) {
      // Show loading state
      setIsLoading(true);
      
      // Use preprocessing function to upload attachments
      const uploadResult = await uploadAttachments(attachments, t);
      uploadedFileUrls = uploadResult.uploadedFileUrls;
      objectNames = uploadResult.objectNames; // Get object name mapping
      uploadError = uploadResult.error;
    }

    // Use preprocessing function to create message attachments
    const messageAttachments = createMessageAttachments(attachments, uploadedFileUrls, fileUrls);

    // Create user message object
    const userMessage: ChatMessageType = {
      id: userMessageId,
      role: "user",
      content: userMessageContent,
      timestamp: new Date(),
      attachments: messageAttachments.length > 0 ? messageAttachments : undefined
    };

    // Clear input box and attachments
    setInput("")
    setAttachments([])

    // Create initial AI reply message
    const assistantMessageId = uuidv4()
    const initialAssistantMessage: ChatMessageType = {
      id: assistantMessageId,
      role: "assistant",
      content: "",
      timestamp: new Date(),
      isComplete: false,
      steps: []
    }

    // 发送消息后自动滚动到底部
    setShouldScrollToBottom(true);

    setIsLoading(true)
    setIsStreaming(true) // Set streaming state to true

    // 为当前对话创建独立的 AbortController
    const currentController = new AbortController();
    conversationControllersRef.current.set(currentConversationId, currentController);

    // 添加到正在流式传输的对话列表（只有当 conversationId 不是 -1 时）
    if (currentConversationId !== -1) {
      setStreamingConversations(prev => {
        const newSet = new Set(prev).add(currentConversationId);

        return newSet;
      });
    }

    // 为当前对话设置独立的超时定时器
    const currentTimeout = setTimeout(async () => {
      if (currentController && !currentController.signal.aborted) {
        try {
          // Stop agent_run immediately
          currentController.abort(t("chatInterface.requestTimeout"));

          // Update frontend state immediately
          setIsLoading(false);
          setIsStreaming(false);
          setSessionMessages(prev => {
            const newMessages = { ...prev };
            const lastMsg = newMessages[currentConversationId]?.[newMessages[currentConversationId].length - 1];
            if (lastMsg && lastMsg.role === "assistant") {
              lastMsg.error = t("chatInterface.requestTimeoutRetry");
              lastMsg.isComplete = true;
              lastMsg.thinking = undefined; // Explicitly clear thinking state
            }
            return newMessages;
          });

          // Use backend API to stop conversation
          if (currentConversationId && currentConversationId !== -1) {
            try {
              await conversationService.stop(currentConversationId);
            } catch (error) {
              console.error(t("chatInterface.stopTimeoutRequestFailed"), error);
            }
          }
        } catch (error) {
          console.log(t("chatInterface.errorCancelingRequest"), error);
        }
      }
      conversationTimeoutsRef.current.delete(currentConversationId);
    }, 120000); // 120 second timeout

    conversationTimeoutsRef.current.set(currentConversationId, currentTimeout);

    try {
      // Check if need to create new conversation
      if (!currentConversationId || currentConversationId === -1) {
        // If no session ID or ID is -1, create new conversation first
        try {
          const createData = await conversationService.create(t("chatInterface.newConversation"));
          currentConversationId = createData.conversation_id;

          // Update current session state
          setConversationId(currentConversationId);
          setSelectedConversationId(currentConversationId);
          // 更新 ref 以实时跟踪当前选中的对话
          currentSelectedConversationRef.current = currentConversationId;
          setConversationTitle(createData.conversation_title || t("chatInterface.newConversation"));

          // 创建新会话后，将其添加到流式传输列表
          setStreamingConversations(prev => {
            const newSet = new Set(prev).add(currentConversationId);

            return newSet;
          });

          // Refresh conversation list
          try {
            const dialogList = await fetchConversationList();
            const newDialog = dialogList.find(dialog => dialog.conversation_id === currentConversationId);
            if (newDialog) {
              setSelectedConversationId(currentConversationId);
            }
          } catch (error) {
            console.error(t("chatInterface.refreshDialogListFailedButContinue"), error);
          }
        } catch (error) {
          console.error(t("chatInterface.createDialogFailedButContinue"), error);
        }
      }

      // Now add messages after conversation is created/confirmed
      // 1. 发送用户消息时，补全 ChatMessageType 字段
      setSessionMessages(prev => ({
        ...prev,
        [currentConversationId]: [
          ...(prev[currentConversationId] || []),
          {
            ...userMessage,
            id: userMessage.id || uuidv4(),
            timestamp: userMessage.timestamp || new Date(),
            isComplete: userMessage.isComplete ?? true,
            steps: userMessage.steps || [],
            attachments: userMessage.attachments || [],
            images: userMessage.images || [],
          },
        ],
      }));

      // 2. 添加 AI 回复消息时，补全 ChatMessageType 字段
      setSessionMessages(prev => ({
        ...prev,
        [currentConversationId]: [
          ...(prev[currentConversationId] || []),
          {
            ...initialAssistantMessage,
            id: initialAssistantMessage.id || uuidv4(),
            timestamp: initialAssistantMessage.timestamp || new Date(),
            isComplete: initialAssistantMessage.isComplete ?? false,
            steps: initialAssistantMessage.steps || [],
            attachments: initialAssistantMessage.attachments || [],
            images: initialAssistantMessage.images || [],
          },
        ],
      }));

      // If there are attachment files, preprocess first
      let finalQuery = userMessage.content;
      let currentStep: AgentStep | null = null;
      // Declare a variable to save file description information
      let fileDescriptionsMap: Record<string, string> = {};

      if (attachments.length > 0) {
        // Attachment preprocessing step, as independent step in assistant steps
        setSessionMessages(prev => ({
          ...prev,
          [currentConversationId]: [...(prev[currentConversationId] || []), {
            id: uuidv4(),
            role: "assistant",
            content: "",
            timestamp: new Date(),
            isComplete: false,
            steps: [{
              id: `preprocess-${Date.now()}`,
              title: t("chatInterface.filePreprocessing"),
              content: '',
              expanded: true,
              metrics: '',
              thinking: { content: '', expanded: false },
              code: { content: '', expanded: false },
              output: { content: '', expanded: false },
              contents: [{
                id: `preprocess-content-${Date.now()}`,
                type: 'agent_new_run',
                content: t("chatInterface.parsingFile"),
                expanded: false,
                timestamp: Date.now()
              }]
            }]
          }]
        }));

        // Use extracted preprocessing function to process attachments
        const result = await preprocessAttachments(
          userMessage.content,
          attachments,
          currentController.signal,
          (jsonData) => {
            setSessionMessages(prev => {
              const newMessages = { ...prev };
              const lastMsg = newMessages[currentConversationId]?.[newMessages[currentConversationId].length - 1];
              if (lastMsg && lastMsg.role === "assistant") {
                if (!lastMsg.steps) lastMsg.steps = [];
                // Find the latest preprocessing step
                let step = lastMsg.steps.find(s => s.title === t("chatInterface.filePreprocessing"));
                if (!step) {
                  step = {
                    id: `preprocess-${Date.now()}`,
                    title: t("chatInterface.filePreprocessing"),
                    content: '',
                    expanded: true,
                    metrics: '',
                    thinking: { content: '', expanded: false },
                    code: { content: '', expanded: false },
                    output: { content: '', expanded: false },
                    contents: [{
                      id: `preprocess-content-${Date.now()}`,
                      type: 'agent_new_run',
                      content: t("chatInterface.parsingFile"),
                      expanded: false,
                      timestamp: Date.now()
                    }]
                  };
                  lastMsg.steps.push(step);
                }
                let stepContent = '';
                switch (jsonData.type) {
                  case "progress":
                    stepContent = jsonData.message;
                    break;
                  case "error":
                    stepContent = t("chatInterface.parseFileFailed", { filename: jsonData.filename, message: jsonData.message });
                    break;
                  case "file_processed":
                    stepContent = t("chatInterface.fileParsed", { filename: jsonData.filename });
                    break;
                  case "complete":
                    stepContent = t("chatInterface.fileParsingComplete");
                    break;
                  default:
                    stepContent = jsonData.message || '';
                }
                // Only update the first content, don't add new ones
                if (step && step.contents && step.contents.length > 0) {
                  step.contents[0].content = stepContent;
                  step.contents[0].timestamp = Date.now();
                }
              }
              return newMessages;
            });
          },
          t
        );

        // Handle preprocessing result
        if (!result.success) {
          setSessionMessages(prev => {
            const newMessages = { ...prev };
            const lastMsg = newMessages[currentConversationId]?.[newMessages[currentConversationId].length - 1];
            if (lastMsg && lastMsg.role === "assistant") {
              lastMsg.error = t("chatInterface.fileProcessingFailed", { error: result.error });
              lastMsg.isComplete = true;
            }
            return newMessages;
          });
          return;
        }

        finalQuery = result.finalQuery;
        fileDescriptionsMap = result.fileDescriptions || {};
      }

      // Send request to backend API, add signal parameter
      const runAgentParams: any = {
        query: finalQuery, // Use preprocessed query or original query
        conversation_id: currentConversationId,
        is_set: isSwitchedConversation || currentMessages.length <= 1,
        history: currentMessages.filter(msg => msg.id !== userMessage.id).map(msg => ({
          role: msg.role,
          content: msg.role === "assistant"
            ? (msg.finalAnswer?.trim() || msg.content || "")
            : (msg.content || "")
        })),
        minio_files: messageAttachments.length > 0 ? messageAttachments.map(attachment => {
          // Get file description
          let description = "";
          if (attachment.name in fileDescriptionsMap) {
            description = fileDescriptionsMap[attachment.name];
          }
          
          return {
            object_name: objectNames[attachment.name] || '',
            name: attachment.name,
            type: attachment.type,
            size: attachment.size,
            url: uploadedFileUrls[attachment.name] || attachment.url,
            description: description
          };
        }) : undefined // Use complete attachment object structure
      };

      // Only add agent_id if it's not null
      if (selectedAgentId !== null) {
        runAgentParams.agent_id = selectedAgentId;
      }

      const reader = await conversationService.runAgent(runAgentParams, currentController.signal);

      if (!reader) throw new Error("Response body is null")

      // 在 handleSend 函数内部，创建动态的 setCurrentSessionMessages
      // setCurrentSessionMessages 工厂函数
      const setCurrentSessionMessagesFactory = (targetConversationId: number): React.Dispatch<React.SetStateAction<ChatMessageType[]>> => (valueOrUpdater) => {
        setSessionMessages(prev => {
          const prevArr = prev[targetConversationId] || [];
          let nextArr: ChatMessageType[];
          if (typeof valueOrUpdater === 'function') {
            nextArr = (valueOrUpdater as (prev: ChatMessageType[]) => ChatMessageType[])(prevArr);
          } else {
            nextArr = valueOrUpdater;
          }
          // 保证新引用
          return {
            ...prev,
            [targetConversationId]: [...nextArr]
          };
        });
      };

      // 为当前对话创建 resetTimeout 函数
      const resetTimeout = () => {
        const timeout = conversationTimeoutsRef.current.get(currentConversationId);
        if (timeout) {
          clearTimeout(timeout);
        }
        const newTimeout = setTimeout(async () => {
          const controller = conversationControllersRef.current.get(currentConversationId);
          if (controller && !controller.signal.aborted) {
            try {
              controller.abort(t("chatInterface.requestTimeout"));
              console.log(t('chatInterface.requestTimeoutMessage'));

              setSessionMessages(prev => {
                const newMessages = { ...prev };
                const lastMsg = newMessages[currentConversationId]?.[newMessages[currentConversationId].length - 1];
                if (lastMsg && lastMsg.role === "assistant") {
                  lastMsg.error = t("chatInterface.requestTimeoutRetry");
                  lastMsg.isComplete = true;
                  lastMsg.thinking = undefined;
                }
                return newMessages;
              });

              if (currentConversationId && currentConversationId !== -1) {
                try {
                  await conversationService.stop(currentConversationId);
                } catch (error) {
                  console.error(t("chatInterface.stopTimeoutRequestFailed"), error);
                }
              }
            } catch (error) {
              console.log(t("chatInterface.errorCancelingRequest"), error);
            }
          }
          conversationTimeoutsRef.current.delete(currentConversationId);
        }, 120000);
        conversationTimeoutsRef.current.set(currentConversationId, newTimeout);
      };

      // Call streaming processing function to handle response
      // 兼容函数和直接赋值两种用法
      await handleStreamResponse(
        reader,
        setCurrentSessionMessagesFactory(currentConversationId),
        resetTimeout,
        stepIdCounter,
        setIsSwitchedConversation,
        isNewConversation,
        setConversationTitle,
        fetchConversationList,
        currentConversationId,
        conversationService,
        false, // isDebug: false for normal chat mode
        t
      );

      // Reset all related states
      setIsLoading(false);
      setIsStreaming(false);

      // 清理当前对话的控制器和定时器
      conversationControllersRef.current.delete(currentConversationId);
      const timeout = conversationTimeoutsRef.current.get(currentConversationId);
      if (timeout) {
        clearTimeout(timeout);
        conversationTimeoutsRef.current.delete(currentConversationId);
      }

      // 从流式传输列表中移除（只有当 conversationId 不是 -1 时）
      if (currentConversationId !== -1) {
        setStreamingConversations(prev => {
          const newSet = new Set(prev);
          newSet.delete(currentConversationId);
          return newSet;
        });

        // 当对话完成时，只有当用户不在当前对话界面时才添加到已完成对话列表
        // 使用 ref 来获取用户当前实际所在的对话
        const currentUserConversation = currentSelectedConversationRef.current;
        if (currentUserConversation !== currentConversationId) {
          setCompletedConversations(prev => {
            const newSet = new Set(prev);
            newSet.add(currentConversationId);
            return newSet;
          });
        }
      }
      
      // Note: Save operation is already implemented in agent run API, no need to save again in frontend
          } catch (error) {
        // If user actively canceled, don't show error message
        const err = error as Error;
        if (err.name === 'AbortError') {
          console.log(t("chatInterface.userCancelledRequest"));
          setSessionMessages(prev => {
            const newMessages = { ...prev };
            const lastMsg = newMessages[currentConversationId]?.[newMessages[currentConversationId].length - 1];
            if (lastMsg && lastMsg.role === "assistant") {
              lastMsg.content = t("chatInterface.conversationStopped");
              lastMsg.isComplete = true;
              lastMsg.thinking = undefined; // Explicitly clear thinking state
            }
            return newMessages;
          });
        } else {
          console.error(t("chatInterface.errorLabel"), error)
          const errorMessage = error instanceof Error ? error.message : t("chatInterface.errorProcessingRequest")
          setSessionMessages(prev => {
            const newMessages = { ...prev };
            const lastMsg = newMessages[currentConversationId]?.[newMessages[currentConversationId].length - 1];
            if (lastMsg && lastMsg.role === "assistant") {
              lastMsg.content = errorMessage;
              lastMsg.isComplete = true;
              lastMsg.error = errorMessage;
              lastMsg.thinking = undefined; // Explicitly clear thinking state
            }
            return newMessages;
          });
        }

      setIsLoading(false);
      setIsStreaming(false);

      // 清理当前对话的控制器和定时器
      conversationControllersRef.current.delete(currentConversationId);
      const timeout = conversationTimeoutsRef.current.get(currentConversationId);
      if (timeout) {
        clearTimeout(timeout);
        conversationTimeoutsRef.current.delete(currentConversationId);
      }

      // 从流式传输列表中移除（只有当 conversationId 不是 -1 时）
      if (currentConversationId !== -1) {
        setStreamingConversations(prev => {
          const newSet = new Set(prev);
          newSet.delete(currentConversationId);
          return newSet;
        });

        // 当对话完成时，只有当用户不在当前对话界面时才添加到已完成对话列表
        // 使用 ref 来获取用户当前实际所在的对话
        const currentUserConversation = currentSelectedConversationRef.current;
        if (currentUserConversation !== currentConversationId) {
          setCompletedConversations(prev => {
            const newSet = new Set(prev);
            newSet.add(currentConversationId);
            return newSet;
          });
        }
      }
    }
  }

  const handleKeyDown = (e: React.KeyboardEvent) => {
    if (e.key === "Enter" && !e.shiftKey) {
      e.preventDefault()
      handleSend()
    }
  }

  const handleNewConversation = async () => {
    // 创建新对话时保持所有现有对话的 SSE 连接活跃
    // 不取消任何对话的请求，让它们继续在后台运行

    // 记录当前正在运行的对话
    if (streamingConversations.size > 0) {
      // 保持现有对话的 SSE 连接活跃
    }

    // Reset all states
    setInput("");
    setIsLoading(false);
    setConversationId(-1);
    setIsSwitchedConversation(false);
    setConversationTitle(t("chatInterface.newConversation"));
    setSelectedConversationId(null);

    // 更新 ref 以实时跟踪当前选中的对话
    currentSelectedConversationRef.current = null;
    setIsNewConversation(true); // Ensure set to new conversation state
    setIsLoadingHistoricalConversation(false); // Ensure not loading historical conversation

    // Reset streaming state
    setIsStreaming(false);

    // Reset selected message and right panel state
    setSelectedMessageId(undefined);
    setShowRightPanel(false);

    // Reset attachment state
    setAttachments([]);
    setFileUrls({});

    // Clear URL parameters
    const url = new URL(window.location.href);
    if (url.searchParams.has("q")) {
      url.searchParams.delete("q");
      window.history.replaceState({}, "", url.toString());
    }

    // Wait for all state updates to complete
    await new Promise(resolve => setTimeout(resolve, 0));

    // 确保新对话时滚动到底部
    setShouldScrollToBottom(true);
  }

  const fetchConversationList = async () => {
    try {
      const dialogHistory = await conversationService.getList();
      // Sort by creation time, newest first
      dialogHistory.sort((a, b) => b.create_time - a.create_time);
      setConversationList(dialogHistory);
      return dialogHistory;
    } catch (error) {
      console.error(t("chatInterface.errorFetchingConversationList"), error);
      throw error;
    }
  };

  // 切换会话时自动加载消息
  const handleDialogClick = async (dialog: ConversationListItem) => {
    // 切换对话时保持所有 SSE 连接活跃
    // 不取消任何对话的请求，让它们继续在后台运行

    // 立即设置对话状态，避免闪现新建会话画面
    setSelectedConversationId(dialog.conversation_id);
    setConversationId(dialog.conversation_id);
    setConversationTitle(dialog.conversation_title);

    // 更新 ref 以实时跟踪当前选中的对话
    currentSelectedConversationRef.current = dialog.conversation_id;
    setSelectedMessageId(undefined);
    setShowRightPanel(false);

    // 设置不是新建会话状态
    setIsNewConversation(false);

    // 当用户查看对话时，清除完成状态
    setCompletedConversations(prev => {
      const newSet = new Set(prev);
      const wasCompleted = newSet.has(dialog.conversation_id);
      newSet.delete(dialog.conversation_id);
      return newSet;
    });

    // 检查是否已经有缓存的消息
    const hasCachedMessages = sessionMessages[dialog.conversation_id] !== undefined;
    const isCurrentActive = dialog.conversation_id === conversationId;

    // 日志：点击会话
    // 如果有缓存的消息，确保不显示加载状态
    if (hasCachedMessages) {
      const cachedMessages = sessionMessages[dialog.conversation_id];
      // 如果缓存为空数组，强制重新加载历史消息
      if (cachedMessages && cachedMessages.length === 0) {
        setIsLoadingHistoricalConversation(true);
        setIsLoading(true);

        try {
          // Create new AbortController for current request
          const controller = new AbortController();

          // Set timeout timer - 120 seconds
          timeoutRef.current = setTimeout(() => {
            if (controller && !controller.signal.aborted) {
              try {
                controller.abort(t("chatInterface.requestTimeout"));
              } catch (error) {
                console.error(t("chatInterface.errorCancelingRequest"), error);
              }
            }
            timeoutRef.current = null;
          }, 120000);

          // Save current controller reference
          abortControllerRef.current = controller;

          // Use controller.signal to make request with timeout
          const data = await conversationService.getDetail(dialog.conversation_id, controller.signal);

          // Clear timeout timer after request completes
          if (timeoutRef.current) {
            clearTimeout(timeoutRef.current);
            timeoutRef.current = null;
          }

          // Don't process result if request was canceled
          if (controller.signal.aborted) {
            console.warn('强制重新加载请求被取消');
            return;
          }

          if (data.code === 0 && data.data && data.data.length > 0) {
            const conversationData = data.data[0] as ApiConversationDetail;
            const dialogMessages = conversationData.message || [];

            // 立即处理消息，不使用 setTimeout
            const formattedMessages: ChatMessageType[] = [];

            // Optimized processing logic: process messages by role one by one, maintain original order
            dialogMessages.forEach((dialog_msg, index) => {
              if (dialog_msg.role === "user") {
                const formattedUserMsg: ChatMessageType = extractUserMsgFromResponse(dialog_msg, index, conversationData.create_time)
                formattedMessages.push(formattedUserMsg);
              } else if (dialog_msg.role === "assistant") {
                const formattedAssistantMsg: ChatMessageType = extractAssistantMsgFromResponse(dialog_msg, index, conversationData.create_time, t)
                formattedMessages.push(formattedAssistantMsg);
              }
            });

            // Update message array
            setSessionMessages(prev => ({
              ...prev,
              [dialog.conversation_id]: formattedMessages
            }));

            // Clear any previous error for this conversation
            setConversationLoadError(prev => {
              const newErrors = { ...prev };
              delete newErrors[dialog.conversation_id];
              return newErrors;
            });

            // Asynchronously load all attachment URLs
            loadAttachmentUrls(formattedMessages, dialog.conversation_id);

            // Trigger scroll to bottom
            setShouldScrollToBottom(true);
            
            // Reset shouldScrollToBottom after a delay to ensure scrolling completes.
            setTimeout(() => {
              setShouldScrollToBottom(false);
            }, 1000);

            // Refresh history list
            fetchConversationList().catch(err => {
              console.error(t("chatInterface.refreshDialogListFailedButContinue"), err);
            });
          } else {
            // 不再置空缓存，只提示无历史消息
            setConversationLoadError(prev => ({
              ...prev,
              [dialog.conversation_id]: t('chatStreamMain.noHistory') || '该会话无历史消息'
            }));
            console.warn('强制重新加载 data.code 非0或无消息', { data });
          }
        } catch (error) {
          console.error(t("chatInterface.errorFetchingConversationDetailsError"), error);
          // if error, don't set empty array, keep existing state to avoid showing new conversation interface
          // Instead, we can show an error message or retry mechanism
          console.warn(`Failed to load conversation ${dialog.conversation_id}, keeping existing state`);
          setConversationLoadError(prev => ({
            ...prev,
            [dialog.conversation_id]: error instanceof Error ? error.message : 'Failed to load conversation'
          }));
        } finally {
          // ensure loading state is cleared
          setIsLoading(false);
          setIsLoadingHistoricalConversation(false);
        }
      } else {
        // 缓存有内容，正常显示
        setIsLoadingHistoricalConversation(false);
        setIsLoading(false); // 确保 isLoading 状态也被重置
        
        // For cases where there are cached messages, also trigger scrolling to the bottom.
        setShouldScrollToBottom(true);
        setTimeout(() => {
          setShouldScrollToBottom(false);
        }, 1000);
      }
    }

    // 如果没有缓存的消息且不是当前活跃会话，则加载历史消息
    if (!hasCachedMessages && !isCurrentActive) {
      // 设置加载历史会话状态
      setIsLoadingHistoricalConversation(true);
      setIsLoading(true);

      try {
        // Create new AbortController for current request
        const controller = new AbortController();

        // Set timeout timer - 120 seconds
        timeoutRef.current = setTimeout(() => {
          if (controller && !controller.signal.aborted) {
            try {
              controller.abort(t("chatInterface.requestTimeout"));
            } catch (error) {
              console.error(t("chatInterface.errorCancelingRequest"), error);
            }
          }
          timeoutRef.current = null;
        }, 120000);

        // Save current controller reference
        abortControllerRef.current = controller;

        // Use controller.signal to make request with timeout
        const data = await conversationService.getDetail(dialog.conversation_id, controller.signal);

        // Clear timeout timer after request completes
        if (timeoutRef.current) {
          clearTimeout(timeoutRef.current);
          timeoutRef.current = null;
        }

        // Don't process result if request was canceled
        if (controller.signal.aborted) {
          console.warn('请求被取消');
          return;
        }

        if (data.code === 0 && data.data && data.data.length > 0) {
          const conversationData = data.data[0] as ApiConversationDetail;
          const dialogMessages = conversationData.message || [];

          // 立即处理消息，不使用 setTimeout
          const formattedMessages: ChatMessageType[] = [];

          // Optimized processing logic: process messages by role one by one, maintain original order
          dialogMessages.forEach((dialog_msg, index) => {
            if (dialog_msg.role === "user") {
              const formattedUserMsg: ChatMessageType = extractUserMsgFromResponse(dialog_msg, index, conversationData.create_time)
              formattedMessages.push(formattedUserMsg);
            } else if (dialog_msg.role === "assistant") {
              const formattedAssistantMsg: ChatMessageType = extractAssistantMsgFromResponse(dialog_msg, index, conversationData.create_time, t)
              formattedMessages.push(formattedAssistantMsg);
            }
          });

          // Update message array
          setSessionMessages(prev => ({
            ...prev,
            [dialog.conversation_id]: formattedMessages
          }));

          // Clear any previous error for this conversation
          setConversationLoadError(prev => {
            const newErrors = { ...prev };
            delete newErrors[dialog.conversation_id];
            return newErrors;
          });

          // Asynchronously load all attachment URLs
          loadAttachmentUrls(formattedMessages, dialog.conversation_id);

          // Trigger scroll to bottom
          setShouldScrollToBottom(true);
          
          // Reset shouldScrollToBottom after a delay to ensure scrolling completes.
          setTimeout(() => {
            setShouldScrollToBottom(false);
          }, 1000);

          // Refresh history list
          fetchConversationList().catch(err => {
            console.error(t("chatInterface.refreshDialogListFailedButContinue"), err);
          });
        } else {
          // 不再置空缓存，只提示无历史消息
          setConversationLoadError(prev => ({
            ...prev,
            [dialog.conversation_id]: t('chatStreamMain.noHistory') || '该会话无历史消息'
          }));
          console.warn('data.code 非0或无消息', { data });
        }
      } catch (error) {
        console.error(t("chatInterface.errorFetchingConversationDetailsError"), error);
        // if error, don't set empty array, keep existing state to avoid showing new conversation interface
        // Instead, we can show an error message or retry mechanism
        console.warn(`Failed to load conversation ${dialog.conversation_id}, keeping existing state`);
        setConversationLoadError(prev => ({
          ...prev,
          [dialog.conversation_id]: error instanceof Error ? error.message : 'Failed to load conversation'
        }));
      } finally {
        // ensure loading state is cleared
        setIsLoading(false);
        setIsLoadingHistoricalConversation(false);
      }
    }
  }

  // Add function to asynchronously load attachment URLs
  const loadAttachmentUrls = async (messages: ChatMessageType[], targetConversationId?: number) => {
    // Create a copy to avoid directly modifying parameters
    const updatedMessages = [...messages];
    let hasUpdates = false;
    const conversationIdToUse = targetConversationId || conversationId;

    // Process attachments for each message
    for (const message of updatedMessages) {
      if (message.attachments && message.attachments.length > 0) {
        // Get URL for each attachment
        for (const attachment of message.attachments) {
          if (attachment.object_name && !attachment.url) {
            try {
              // Get file URL
              const url = await storageService.getFileUrl(attachment.object_name);
              // Update attachment info
              attachment.url = url;
              hasUpdates = true;
            } catch (error) {
              console.error(t("chatInterface.errorFetchingAttachmentUrl", { object_name: attachment.object_name }), error);
            }
          }
        }
      }
    }

    // If there are updates, set new message array
    if (hasUpdates) {
      setSessionMessages(prev => ({
        ...prev,
        [conversationIdToUse]: updatedMessages
      }));
    }
  };

  // Left sidebar conversation title update
  const handleConversationRename = async (dialogId: number, title: string) => {
    try {
      await conversationService.rename(dialogId, title);
      await fetchConversationList();

      if (selectedConversationId === dialogId) {
        setConversationTitle(title);
      }
    } catch (error) {
      console.error(t("chatInterface.renameFailed"), error);
    }
  };

  // Left sidebar conversation deletion
  const handleConversationDeleteClick = async (dialogId: number) => {
    try {
      // If deleting the currently active conversation, stop conversation first
      if (selectedConversationId === dialogId && isStreaming && conversationId === dialogId) {
        // Cancel current ongoing request first
        if (abortControllerRef.current) {
          try {
            abortControllerRef.current.abort(t("chatInterface.deleteConversation"));
          } catch (error) {
            console.log(t("chatInterface.errorCancelingRequest"), error);
          }
          abortControllerRef.current = null;
        }

        // Clear timeout timer
        if (timeoutRef.current) {
          clearTimeout(timeoutRef.current);
          timeoutRef.current = null;
        }

        setIsStreaming(false);
        setIsLoading(false);

        try {
          console.log(t("chatInterface.stoppingCurrentConversationBeforeDeleting"), dialogId);
          await conversationService.stop(dialogId);
        } catch (error) {
          console.error(t("chatInterface.stopConversationToDeleteFailed"), error);
          // Continue deleting even if stopping fails
        }
      }

      await conversationService.delete(dialogId);
      await fetchConversationList();

      if (selectedConversationId === dialogId) {
        setSelectedConversationId(null);
        // 更新 ref 以实时跟踪当前选中的对话
        currentSelectedConversationRef.current = null;
        setConversationTitle(t("chatInterface.newConversation"));
        handleNewConversation();
      }
    } catch (error) {
      console.error(t("chatInterface.deleteFailed"), error);
    }
  };

  // Add image error handling function
  const handleImageError = (imageUrl: string) => {
    console.error(t("chatInterface.imageLoadFailed"), imageUrl);

    // Remove failed images from messages
    setSessionMessages((prev) => {
      const newMessages = { ...prev };
      const lastMsg = newMessages[conversationId]?.[newMessages[conversationId].length - 1];

      if (lastMsg && lastMsg.role === "assistant" && lastMsg.images) {
        // Filter out failed images
        lastMsg.images = lastMsg.images.filter(url => url !== imageUrl);
      }

      return newMessages;
    });
  };

  // Handle image click preview
  const handleImageClick = (imageUrl: string) => {
    setViewingImage(imageUrl);
  };

  // Add conversation stop handling function
  const handleStop = async () => {
    // 停止当前对话的 agent_run
    const currentController = conversationControllersRef.current.get(conversationId);
    if (currentController) {
      try {
        currentController.abort(t("chatInterface.userManuallyStopped"));
      } catch (error) {
        console.log(t("chatInterface.errorCancelingRequest"), error);
      }
      conversationControllersRef.current.delete(conversationId);
    }

    // Clear timeout timer for current conversation
    const currentTimeout = conversationTimeoutsRef.current.get(conversationId);
    if (currentTimeout) {
      clearTimeout(currentTimeout);
      conversationTimeoutsRef.current.delete(conversationId);
    }

    // Immediately update frontend state
    setIsStreaming(false);
    setIsLoading(false);

    // If no valid conversation ID, just reset frontend state
    if (!conversationId || conversationId === -1) {
      return;
    }

    try {
      // Call backend stop API
      await conversationService.stop(conversationId);
      
      // Manually update messages, clear thinking state
      setSessionMessages(prev => {
        const newMessages = { ...prev };
        const lastMsg = newMessages[conversationId]?.[newMessages[conversationId].length - 1];
        if (lastMsg && lastMsg.role === "assistant") {
          lastMsg.isComplete = true;
          lastMsg.thinking = undefined; // Explicitly clear thinking state
        }
        return newMessages;
      });

      // remove from streaming list
      setStreamingConversations(prev => {
        const newSet = new Set(prev);
        newSet.delete(conversationId);
        return newSet;
      });

      // when conversation is stopped, only add to completed conversations list when user is not in current conversation interface
      const currentUserConversation = currentSelectedConversationRef.current;
      if (currentUserConversation !== conversationId) {
        setCompletedConversations(prev => {
          const newSet = new Set(prev);
          newSet.add(conversationId);
          return newSet;
        });
      }
    } catch (error) {
      console.error(t("chatInterface.stopConversationFailed"), error);
      
      // Optionally show error message
      setSessionMessages(prev => {
        const newMessages = { ...prev };
        const lastMsg = newMessages[conversationId]?.[newMessages[conversationId].length - 1];
        if (lastMsg && lastMsg.role === "assistant") {
          lastMsg.isComplete = true;
          lastMsg.thinking = undefined; // Explicitly clear thinking state
          lastMsg.error = t("chatInterface.stopConversationFailedButFrontendStopped");
        }
        return newMessages;
      });
    }
  };

  // Top title rename function
  const handleTitleRename = async (newTitle: string) => {
    if (selectedConversationId && newTitle !== conversationTitle) {
      try {
        await conversationService.rename(selectedConversationId, newTitle);
        await fetchConversationList();
        setConversationTitle(newTitle);
      } catch (error) {
        console.error(t("chatInterface.renameFailed"), error);
      }
    }
  };

  // Handle message selection
  const handleMessageSelect = (messageId: string) => {
    if (messageId !== selectedMessageId) {
      // If clicking on new message, set as selected and open right panel
      setSelectedMessageId(messageId);
      // Auto open right panel
      setShowRightPanel(true);
    } else {
      // If clicking on already selected message, toggle panel state
      toggleRightPanel();
    }
  };

  // Like/dislike handling
  const handleOpinionChange = async (messageId: number, opinion: 'Y' | 'N' | null) => {
    try {
      await conversationService.updateOpinion({ message_id: messageId, opinion });
      setSessionMessages((prev) => {
        const newMessages = { ...prev };
        const lastMsg = newMessages[conversationId]?.[newMessages[conversationId].length - 1];
        return newMessages;
      });
    } catch (error) {
      console.error(t("chatInterface.updateOpinionFailed"), error);
    }
  };

<<<<<<< HEAD
  // Add event listener for conversation list updates
  useEffect(() => {
    const handleConversationListUpdate = () => {
      fetchConversationList().catch(err => {
        console.error(t("chatInterface.failedToUpdateConversationList"), err);
      });
    };

    window.addEventListener('conversationListUpdated', handleConversationListUpdate);

    return () => {
      window.removeEventListener('conversationListUpdated', handleConversationListUpdate);
    };
  }, []);
=======
  // hide settings Icon in left sidebar
  const hideSettings = getUrlParam('hide_settings', false, boolStr => !!boolStr)
>>>>>>> 8a7d1051

  return (
    <>
      <div className="flex h-screen">
        <ChatSidebar
          conversationList={conversationList}
          selectedConversationId={selectedConversationId}
          openDropdownId={openDropdownId}
          streamingConversations={streamingConversations}
          completedConversations={completedConversations}
          onNewConversation={handleNewConversation}
          onDialogClick={handleDialogClick}
          onRename={handleConversationRename}
          onDelete={handleConversationDeleteClick}
          onSettingsClick={() => {
            localStorage.setItem('show_page', user?.role === 'admin' ? '1' : '2');
            router.push("/setup");
          }}
          onDropdownOpenChange={(open, id) => setOpenDropdownId(open ? id : null)}
          onToggleSidebar={toggleSidebar}
          expanded={sidebarOpen}
<<<<<<< HEAD
          userEmail={user?.email}
          userAvatarUrl={user?.avatar_url}
          userRole={user?.role}
=======
          hideSettings={hideSettings}
>>>>>>> 8a7d1051
        />

        <div className="flex-1 flex flex-col overflow-hidden">
          <div className="flex flex-1 overflow-hidden">
            <div className="flex-1 flex flex-col">
              <ChatHeader
                title={conversationTitle}
                onShare={() => {
                  console.log("Share clicked")
                }}
                onRename={handleTitleRename}
              />

              <ChatStreamMain
                messages={currentMessages}
                input={input}
                isLoading={isLoading}
                isStreaming={isCurrentConversationStreaming}
                isLoadingHistoricalConversation={isLoadingHistoricalConversation}
                conversationLoadError={conversationLoadError[selectedConversationId || 0]}
                onInputChange={(value) => setInput(value)}
                onSend={handleSend}
                onStop={handleStop}
                onKeyDown={handleKeyDown}
                onSelectMessage={handleMessageSelect}
                selectedMessageId={selectedMessageId}
                onImageClick={handleImageClick}
                attachments={attachments}
                onAttachmentsChange={handleAttachmentsChange}
                onFileUpload={handleFileUpload}
                onImageUpload={handleImageUpload}
                onOpinionChange={handleOpinionChange}
                currentConversationId={conversationId}
                shouldScrollToBottom={shouldScrollToBottom}
                selectedAgentId={selectedAgentId}
                onAgentSelect={setSelectedAgentId}
              />


            </div>

            <ChatRightPanel
              messages={currentMessages}
              onImageError={handleImageError}
              maxInitialImages={14}
              isVisible={showRightPanel}
              toggleRightPanel={toggleRightPanel}
              selectedMessageId={selectedMessageId}
            />
          </div>
        </div>
      </div>
      <TooltipProvider>
        <Tooltip open={false}>
          <TooltipTrigger asChild>
            <div className="fixed inset-0 pointer-events-none" />
          </TooltipTrigger>
          <TooltipContent side="top" align="center" className="absolute bottom-24 left-1/2 transform -translate-x-1/2">
            {t("chatInterface.stopGenerating")}
          </TooltipContent>
        </Tooltip>
      </TooltipProvider>

      {/* Image preview */}
      {viewingImage && (
        <div
          className="fixed inset-0 bg-black bg-opacity-70 flex items-center justify-center z-50"
          onClick={() => setViewingImage(null)}
        >
          <div className="relative max-w-[90%] max-h-[90%]" onClick={e => e.stopPropagation()}>
            <img
              src={viewingImage}
              alt={t("chatInterface.imagePreview")}
              className="max-w-full max-h-[90vh] object-contain"
              onError={() => {
                handleImageError(viewingImage);
              }}
            />
            <button
              onClick={() => setViewingImage(null)}
              className="absolute -top-4 -right-4 bg-white p-1 rounded-full shadow-md hover:bg-white transition-colors"
              title={t("chatInterface.close")}
            >
              <X size={16} className="text-gray-600 hover:text-red-500 transition-colors" />
            </button>
          </div>
        </div>
      )}
    </>
  )
}<|MERGE_RESOLUTION|>--- conflicted
+++ resolved
@@ -1300,7 +1300,6 @@
     }
   };
 
-<<<<<<< HEAD
   // Add event listener for conversation list updates
   useEffect(() => {
     const handleConversationListUpdate = () => {
@@ -1315,10 +1314,6 @@
       window.removeEventListener('conversationListUpdated', handleConversationListUpdate);
     };
   }, []);
-=======
-  // hide settings Icon in left sidebar
-  const hideSettings = getUrlParam('hide_settings', false, boolStr => !!boolStr)
->>>>>>> 8a7d1051
 
   return (
     <>
@@ -1340,13 +1335,9 @@
           onDropdownOpenChange={(open, id) => setOpenDropdownId(open ? id : null)}
           onToggleSidebar={toggleSidebar}
           expanded={sidebarOpen}
-<<<<<<< HEAD
           userEmail={user?.email}
           userAvatarUrl={user?.avatar_url}
           userRole={user?.role}
-=======
-          hideSettings={hideSettings}
->>>>>>> 8a7d1051
         />
 
         <div className="flex-1 flex flex-col overflow-hidden">
