--- conflicted
+++ resolved
@@ -2,7 +2,6 @@
 import type { Metadata } from "next"
 import { Inter } from "next/font/google"
 import { ThemeProvider } from "@/components/providers/themeProvider"
-import { RootProvider } from "@/components/providers/rootProvider"
 import "../globals.css"
 import { ReactNode } from 'react';
 import path from 'path';
@@ -51,11 +50,7 @@
       </head>
       <body className={inter.className}>
         <ThemeProvider attribute="class" defaultTheme="light" enableSystem disableTransitionOnChange>
-<<<<<<< HEAD
-          <RootProvider>{children}</RootProvider>
-=======
           <I18nProviderWrapper>{children}</I18nProviderWrapper>
->>>>>>> d3cbb96c
         </ThemeProvider>
       </body>
     </html>
