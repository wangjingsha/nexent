"use client"

import { useState, useEffect, useMemo, useCallback, memo } from 'react'
<<<<<<< HEAD
import { Typography, Input, Button, Switch, Modal, message, Select, InputNumber, Tag, Upload } from 'antd'
import { SettingOutlined, UploadOutlined } from '@ant-design/icons'
=======
import { Input, message, Select, InputNumber, Tag } from 'antd'
import { SettingOutlined, ThunderboltOutlined, LoadingOutlined } from '@ant-design/icons'
>>>>>>> 3fb7c0d0
import ToolConfigModal from './components/ToolConfigModal'
import AgentModalComponent from './components/AgentModal'
import { Tool, BusinessLogicInputProps, SubAgentPoolProps, ToolPoolProps, BusinessLogicConfigProps, Agent, OpenAIModel } from './ConstInterface'
import { ScrollArea } from '@/components/ui/scrollArea'
<<<<<<< HEAD
import { getCreatingSubAgentId, fetchAgentList, updateToolConfig, searchToolConfig, updateAgent, importAgent } from '@/services/agentConfigService'
=======
import { getCreatingSubAgentId, fetchAgentList, updateToolConfig, searchToolConfig, updateAgent } from '@/services/agentConfigService'
import { generatePrompt, savePrompt } from '@/services/promptService'
>>>>>>> 3fb7c0d0

const { TextArea } = Input

const modelOptions = [
  { label: '主模型', value: OpenAIModel.MainModel },
  { label: '副模型', value: OpenAIModel.SubModel },
];

// 提取公共的 handleToolSelect 逻辑
const handleToolSelectCommon = async (
  tool: Tool,
  isSelected: boolean,
  mainAgentId: string | null | undefined,
  onSuccess?: (tool: Tool, isSelected: boolean) => void
) => {
  if (!mainAgentId) {
    message.error('主代理ID未设置，无法更新工具状态');
    return { shouldProceed: false, params: {} };
  }

  try {
    // step 1: get tool config from database
    const searchResult = await searchToolConfig(parseInt(tool.id), parseInt(mainAgentId));
    if (!searchResult.success) {
      message.error('获取工具配置失败');
      return { shouldProceed: false, params: {} };
    }

    let params: Record<string, any> = {};

    // use config from database or default config
    if (searchResult.data?.params) {
      params = searchResult.data.params || {};
    } else {
      // if there is no saved config, use default value
      params = (tool.initParams || []).reduce((acc, param) => {
        if (param && param.name) {
          acc[param.name] = param.value;
        }
        return acc;
      }, {} as Record<string, any>);
    }

    // step 2: if the tool is enabled, check required fields
    if (isSelected && tool.initParams && tool.initParams.length > 0) {
      const missingRequiredFields = tool.initParams
        .filter(param => param && param.required && (params[param.name] === undefined || params[param.name] === '' || params[param.name] === null))
        .map(param => param.name);

      if (missingRequiredFields.length > 0) {
        return { shouldProceed: false, params };
      }
    }

    // step 3: if all checks pass, update tool config
    const updateResult = await updateToolConfig(
      parseInt(tool.id),
      parseInt(mainAgentId),
      params,
      isSelected
    );

    if (updateResult.success) {
      if (onSuccess) {
        onSuccess(tool, isSelected);
      }
      message.success(`工具"${tool.name}"${isSelected ? '已启用' : '已禁用'}`);
      return { shouldProceed: true, params };
    } else {
      message.error(updateResult.message || '更新工具状态失败');
      return { shouldProceed: false, params };
    }
  } catch (error) {
    message.error('更新工具状态失败，请稍后重试');
    return { shouldProceed: false, params: {} };
  }
};

/**
 * Business Logic Input Component
 */
function BusinessLogicInput({ value, onChange, selectedAgents, systemPrompt }: BusinessLogicInputProps) {
  return (
    <div className="flex flex-col h-full">
      <h2 className="text-lg font-medium mb-2">业务描述</h2>
      <div className="flex-1 flex flex-col">
        <TextArea
          value={value}
          onChange={(e) => onChange(e.target.value)}
          placeholder="请描述您的业务场景和需求..."
          className="w-full h-full resize-none p-3 text-base"
          style={{ height: '100%' }}
          autoSize={false}
        />
      </div>
    </div>
  )
}

/**
 * Sub Agent Pool Component
 */
function SubAgentPool({ 
  selectedAgents, 
  onSelectAgent, 
  onEditAgent, 
  onCreateNewAgent, 
  onImportAgent,
  subAgentList = [], 
  loadingAgents = false,
  enabledAgentIds = [],
  isImporting = false
}: SubAgentPoolProps) {
  return (
    <div className="flex flex-col h-full min-h-0 overflow-hidden">
      <div className="flex justify-between items-center mb-2">
        <h2 className="text-lg font-medium">Agent</h2>
        {loadingAgents && <span className="text-sm text-gray-500">加载中...</span>}
      </div>
      <ScrollArea className="flex-1 min-h-0 border-t pt-2 pb-2">
        <div className="grid grid-cols-1 gap-3 pr-2">
          <div 
            className="border rounded-md p-3 flex flex-col justify-center items-center cursor-pointer transition-colors duration-200 h-[80px] hover:border-blue-300 hover:bg-blue-50"
            onClick={onCreateNewAgent}
          >
            <div className="flex items-center justify-center h-full text-blue-500">
              <span className="text-lg mr-2">+</span>
              <span className="text-sm">新建Agent</span>
            </div>
          </div>
          
          <div 
            className={`border rounded-md p-3 flex flex-col justify-center items-center transition-colors duration-200 h-[80px] ${
              isImporting 
                ? 'opacity-50 cursor-not-allowed border-gray-300' 
                : 'cursor-pointer hover:border-green-300 hover:bg-green-50'
            }`}
            onClick={isImporting ? undefined : onImportAgent}
          >
            <div className={`flex items-center justify-center h-full ${isImporting ? 'text-gray-400' : 'text-green-500'}`}>
              <UploadOutlined className="text-lg mr-2" />
              <span className="text-sm">{isImporting ? '导入中...' : '导入Agent'}</span>
            </div>
          </div>
          
          {subAgentList.map((agent) => {
            const isEnabled = enabledAgentIds.includes(Number(agent.id));
            return (
              <div 
                key={agent.id} 
                className={`border rounded-md p-3 flex flex-col justify-center cursor-pointer transition-colors duration-200 h-[80px] ${
                  isEnabled ? 'bg-blue-100 border-blue-400' : 'hover:border-blue-300'
                }`}
                onClick={() => onSelectAgent(agent, !isEnabled)}
              >
                <div className="flex items-center h-full">
                  <div className="flex-1 overflow-hidden">
                    <div className="font-medium text-sm truncate" title={agent.name}>{agent.name}</div>
                    <div 
                      className="text-xs text-gray-500 line-clamp-2" 
                      title={agent.description}
                    >
                      {agent.description}
                    </div>
                  </div>
                  <button 
                    type="button"
                    onClick={(e) => {
                      e.stopPropagation();
                      onEditAgent(agent);
                    }}
                    className="ml-2 flex-shrink-0 flex items-center justify-center text-gray-500 hover:text-blue-500 bg-transparent"
                    style={{ border: "none", padding: "4px" }}
                  >
                    <SettingOutlined style={{ fontSize: '16px' }} />
                  </button>
                </div>
              </div>
            );
          })}
        </div>
      </ScrollArea>
    </div>
  )
}

/**
 * Tool Pool Component
 */
function ToolPool({ 
  selectedTools, 
  onSelectTool, 
  isCreatingNewAgent, 
  tools = [], 
  loadingTools = false,
  mainAgentId,
  localIsGenerating
}: ToolPoolProps) {
  const [isToolModalOpen, setIsToolModalOpen] = useState(false);
  const [currentTool, setCurrentTool] = useState<Tool | null>(null);
  const [pendingToolSelection, setPendingToolSelection] = useState<{tool: Tool, isSelected: boolean} | null>(null);

  // Use useMemo to cache the tool list to avoid unnecessary recalculations
  const displayTools = useMemo(() => {
    return tools || [];
  }, [tools]);

  // Use useMemo to cache the selected tool ID set to improve lookup efficiency
  const selectedToolIds = useMemo(() => {
    return new Set(selectedTools.map(tool => tool.id));
  }, [selectedTools]);

  // Use useCallback to cache the tool selection processing function
  const handleToolSelect = useCallback(async (tool: Tool, isSelected: boolean, e: React.MouseEvent) => {
    e.stopPropagation();
    
    const { shouldProceed, params } = await handleToolSelectCommon(
      tool,
      isSelected,
      mainAgentId,
      (tool, isSelected) => onSelectTool(tool, isSelected)
    );

    if (!shouldProceed && params) {
      setCurrentTool({
        ...tool,
        initParams: tool.initParams.map(param => ({
          ...param,
          value: params[param.name] || param.value
        }))
      });
      setPendingToolSelection({ tool, isSelected });
      setIsToolModalOpen(true);
    }
  }, [mainAgentId, onSelectTool]);

  // Use useCallback to cache the tool configuration click processing function
  const handleConfigClick = useCallback((tool: Tool, e: React.MouseEvent) => {
    e.stopPropagation();
    setCurrentTool(tool);
    setIsToolModalOpen(true);
  }, []);

  // Use useCallback to cache the tool save processing function
  const handleToolSave = useCallback((updatedTool: Tool) => {
    if (pendingToolSelection) {
      const { tool, isSelected } = pendingToolSelection;
      const missingRequiredFields = updatedTool.initParams
        .filter(param => param.required && (param.value === undefined || param.value === '' || param.value === null))
        .map(param => param.name);

      if (missingRequiredFields.length > 0) {
        message.error(`以下必填字段未填写: ${missingRequiredFields.join(', ')}`);
        return;
      }

      const mockEvent = {
        stopPropagation: () => {},
        preventDefault: () => {},
        nativeEvent: new MouseEvent('click'),
        isDefaultPrevented: () => false,
        isPropagationStopped: () => false,
        persist: () => {}
      } as React.MouseEvent;
      
      handleToolSelect(updatedTool, isSelected, mockEvent);
    }
    
    setIsToolModalOpen(false);
    setPendingToolSelection(null);
  }, [pendingToolSelection, handleToolSelect]);

  // Use useCallback to cache the modal close processing function
  const handleModalClose = useCallback(() => {
    setIsToolModalOpen(false);
    setPendingToolSelection(null);
  }, []);

  // Use memo to optimize the rendering of tool items
  const ToolItem = memo(({ tool }: { tool: Tool }) => {
    const isSelected = selectedToolIds.has(tool.id);
    
    return (
      <div 
        className={`border rounded-md p-3 flex flex-col justify-center transition-colors duration-200 h-[80px] ${
          isSelected ? 'bg-blue-100 border-blue-400' : 'hover:border-blue-300'
        } ${localIsGenerating ? 'opacity-50 cursor-not-allowed' : 'cursor-pointer'}`}
        onClick={(e) => {
          if (localIsGenerating) return;
          handleToolSelect(tool, !isSelected, e);
        }}
      >
        <div className="flex items-center h-full">
          <div className="flex-1 overflow-hidden">
            <div className="font-medium text-sm truncate" title={tool.name}>{tool.name}</div>
            <Tag color={tool?.source === 'mcp' ? 'blue' : 'green'} className="mt-3">
              {tool?.source === 'mcp' ? 'MCP' : '本地工具'}
            </Tag>
          </div>
          <button 
            type="button"
            onClick={(e) => {
              if (localIsGenerating) return;
              handleConfigClick(tool, e);
            }}
            disabled={localIsGenerating}
            className={`ml-2 flex-shrink-0 flex items-center justify-center bg-transparent ${
              localIsGenerating ? 'text-gray-300 cursor-not-allowed' : 'text-gray-500 hover:text-blue-500'
            }`}
            style={{ border: "none", padding: "4px" }}
          >
            <SettingOutlined style={{ fontSize: '16px' }} />
          </button>
        </div>
      </div>
    );
  });

  return (
    <div className="flex flex-col h-full min-h-0 overflow-hidden">
      <div className="flex justify-between items-center mb-2">
        <h2 className="text-lg font-medium">工具</h2>
        {loadingTools && <span className="text-sm text-gray-500">加载中...</span>}
      </div>
      <ScrollArea className="flex-1 min-h-0 border-t pt-2 pb-2">
        {loadingTools ? (
          <div className="flex items-center justify-center h-full">
            <span className="text-gray-500">加载工具中...</span>
          </div>
        ) : (
          <div className={`grid ${isCreatingNewAgent ? 'grid-cols-4' : 'grid-cols-2'} gap-3 pr-2`}>
            {displayTools.map((tool) => (
              <ToolItem key={tool.id} tool={tool} />
            ))}
          </div>
        )}
      </ScrollArea>

      <ToolConfigModal
        isOpen={isToolModalOpen}
        onCancel={handleModalClose}
        onSave={handleToolSave}
        tool={currentTool}
        mainAgentId={parseInt(mainAgentId || '0')}
        selectedTools={selectedTools}
      />
    </div>
  );
}

// Use memo to optimize the rendering of ToolPool component
export const MemoizedToolPool = memo(ToolPool);

/**
 * Business Logic Configuration Main Component
 */
export default function BusinessLogicConfig({
  businessLogic,
  setBusinessLogic,
  selectedAgents,
  setSelectedAgents,
  selectedTools,
  setSelectedTools,
  systemPrompt,
  setSystemPrompt,
  isCreatingNewAgent,
  setIsCreatingNewAgent,
  mainAgentModel,
  setMainAgentModel,
  mainAgentMaxStep,
  setMainAgentMaxStep,
  tools,
  subAgentList = [],
  loadingAgents = false,
  mainAgentId,
  setMainAgentId,
  setSubAgentList,
  enabledAgentIds,
  setEnabledAgentIds
}: BusinessLogicConfigProps) {
  const [isAgentModalOpen, setIsAgentModalOpen] = useState(false);
  const [currentAgent, setCurrentAgent] = useState<Agent | null>(null);
  const [isEditModalOpen, setIsEditModalOpen] = useState(false);
  const [enabledToolIds, setEnabledToolIds] = useState<number[]>([]);
  const [isLoadingTools, setIsLoadingTools] = useState(false);
<<<<<<< HEAD
  const [fileList, setFileList] = useState<any[]>([]);
  const [isImporting, setIsImporting] = useState(false);
=======
  const [isPromptGenerating, setIsPromptGenerating] = useState(false);
  const [isPromptSaving, setIsPromptSaving] = useState(false);
  const [localIsGenerating, setLocalIsGenerating] = useState(false);
>>>>>>> 3fb7c0d0

  const fetchSubAgentIdAndEnableToolList = async () => {
    setIsLoadingTools(true);
    // Clear the tool selection status when loading starts
    setSelectedTools([]);
    setEnabledToolIds([]);
    
    try {
      const result = await getCreatingSubAgentId(mainAgentId);
      if (result.success && result.data) {
        const { agentId, enabledToolIds, modelName, maxSteps, businessDescription, prompt } = result.data;
        
        // Update the main agent ID
        setMainAgentId(agentId);
        // Update the enabled tool ID list
        setEnabledToolIds(enabledToolIds);
        // Update the model
        if (modelName) {
          setMainAgentModel(modelName as OpenAIModel);
        }
        // Update the maximum number of steps
        if (maxSteps) {
          setMainAgentMaxStep(maxSteps);
        }
        // Update the business description
        if (businessDescription) {
          setBusinessLogic(businessDescription);
        }
        // Update the system prompt
        if (prompt) {
          setSystemPrompt(prompt);
        }
      } else {
        message.error(result.message || '获取新Agent ID失败');
      }
    } catch (error) {
      console.error('创建新Agent失败:', error);
      message.error('创建新Agent失败，请稍后重试');
    } finally {
      setIsLoadingTools(false);
    }
  };

  // Listen for changes in the creation of a new Agent
  useEffect(() => {
    if (isCreatingNewAgent) {
      // When switching to the creation of a new Agent, clear the relevant status
      setSelectedAgents([]);
      setBusinessLogic('');
      fetchSubAgentIdAndEnableToolList();
    } else {
      // When exiting the creation of a new Agent, reset the main Agent configuration and refresh the list
      setBusinessLogic('');
      setMainAgentModel(OpenAIModel.MainModel);
      setMainAgentMaxStep(5);
      refreshAgentList();
    }
  }, [isCreatingNewAgent]);

  // Listen for changes in the tool status, update the selected tool
  useEffect(() => {
    if (!tools || !enabledToolIds || isLoadingTools) return;

    const enabledTools = tools.filter(tool => 
      enabledToolIds.includes(Number(tool.id))
    );

    setSelectedTools(prevTools => {
      // Only update when the tool list is确实不同时
      if (JSON.stringify(prevTools) !== JSON.stringify(enabledTools)) {
        return enabledTools;
      }
      return prevTools;
    });
  }, [tools, enabledToolIds, isLoadingTools]);

  // Handle the creation of a new Agent
  const handleCreateNewAgent = async () => {
    setIsCreatingNewAgent(true);
  };

  // Reset the status when the user cancels the creation of an Agent
  const handleCancelCreating = async () => {
    setIsCreatingNewAgent(false);
  };

  // Handle the creation of a new Agent
  const handleSaveNewAgent = async (name: string, description: string, model: string, max_step: number, provide_run_summary: boolean, prompt: string, business_description: string) => {
    if (name.trim()) {
      const newAgent: Agent = {
        id: `custom_${Date.now()}`,
        name: name,
        description: description || businessLogic.substring(0, 50) + (businessLogic.length > 50 ? "..." : ""),
        model: model,
        max_step: max_step,
        provide_run_summary: provide_run_summary,
        tools: selectedTools.map(tool => ({
          ...tool,
          initParams: tool.initParams.map(param => ({
            ...param,
            value: param.value
          }))
        })),
        prompt: prompt,
        business_description: business_description
      };

      setIsAgentModalOpen(false);
      message.success(`Agent:"${name}"创建成功`);
      
      // First exit the creation mode
      setIsCreatingNewAgent(false);
      // Reset the status
      setBusinessLogic('');
      setSelectedTools([]);
      // Refresh the list
      refreshAgentList();
    }
  };

  const handleSaveAsAgent = () => {
    if (systemPrompt.trim()) {
      setIsAgentModalOpen(true);
    }
  };

  const handleEditAgent = (agent: Agent) => {
    setCurrentAgent(agent);
    setIsEditModalOpen(true);
  };

  const handleUpdateAgent = (name: string, description: string, model: string, max_step: number, provide_run_summary: boolean, prompt: string, business_description: string) => {
    if (currentAgent && name.trim()) {
      // Close pop-up window
      setIsEditModalOpen(false);
      
      // Display success message
      message.success(`子代理"${name}"更新成功`);
      
      // Refresh the agent list from backend
      refreshAgentList();
    }
  };

  // Processing mode box closed
  const handleModalClose = () => {
    setIsAgentModalOpen(false);
  };

  const canSaveAsAgent = selectedAgents.length === 0 && systemPrompt.trim().length > 0;

  // Generate more intelligent prompt information according to conditions
  const getButtonTitle = () => {
    if (selectedAgents.length > 0) {
      return "请确保未选择Agent";
    }
    if (systemPrompt.trim().length === 0) {
      return "请先生成系统提示词";
    }
    return "";
  };

  // Remove the fetchAgentToolsState function and merge its functionality into refreshAgentList
  const refreshAgentList = async () => {
    if (!mainAgentId) return;
    
    setIsLoadingTools(true);
    // Clear the tool selection status when loading starts
    setSelectedTools([]);
    setEnabledToolIds([]);
    
    try {
      const result = await fetchAgentList();
      if (result.success) {
        // Update all related states
        setSubAgentList(result.data.subAgentList);
        setMainAgentId(result.data.mainAgentId);
        const newEnabledToolIds = result.data.enabledToolIds || [];
        setEnabledToolIds(newEnabledToolIds);
        
        // Update the status of the newly added fields
        if (result.data.modelName) {
          setMainAgentModel(result.data.modelName as OpenAIModel);
        }
        if (result.data.maxSteps) {
          setMainAgentMaxStep(result.data.maxSteps);
        }
        if (result.data.businessDescription) {
          setBusinessLogic(result.data.businessDescription);
        }
        if (result.data.prompt) {
          setSystemPrompt(result.data.prompt);
        }
        
        // Update the selected tools
        if (tools && tools.length > 0) {
          const enabledTools = tools.filter(tool => 
            newEnabledToolIds.includes(Number(tool.id))
          );
          setSelectedTools(enabledTools);
        }
      } else {
        message.error(result.message || '获取 Agent 列表失败');
      }
    } catch (error) {
      console.error('获取 Agent 列表失败:', error);
      message.error('获取 Agent 列表失败，请稍后重试');
    } finally {
      setIsLoadingTools(false);
    }
  };

  // Handle the update of the Agent selection status
  const handleAgentSelect = async (agent: Agent, isSelected: boolean) => {
    try {
      const result = await updateAgent(
        Number(agent.id),
        undefined, // name
        undefined, // description
        undefined, // modelName
        undefined, // maxSteps
        undefined, // provideRunSummary
        undefined, // prompt
        isSelected // enabled
      );

      if (result.success) {
        if (isSelected) {
          setSelectedAgents([...selectedAgents, agent]);
          setEnabledAgentIds([...enabledAgentIds, Number(agent.id)]);
        } else {
          setSelectedAgents(selectedAgents.filter((a) => a.id !== agent.id));
          setEnabledAgentIds(enabledAgentIds.filter(id => id !== Number(agent.id)));
        }
        message.success(`Agent"${agent.name}"${isSelected ? '已启用' : '已禁用'}`);
      } else {
        message.error(result.message || '更新 Agent 状态失败');
      }
    } catch (error) {
      console.error('更新 Agent 状态失败:', error);
      message.error('更新 Agent 状态失败，请稍后重试');
    }
  };

  // Handle the update of the model
  const handleModelChange = async (value: OpenAIModel) => {
    if (!mainAgentId) {
      message.error('主代理ID未设置，无法更新模型');
      return;
    }

    try {
      const result = await updateAgent(
        Number(mainAgentId),
        undefined, // name
        undefined, // description
        value, // modelName
        undefined, // maxSteps
        undefined, // provideRunSummary
        undefined, // prompt
        undefined // enabled
      );

      if (result.success) {
        setMainAgentModel(value);
        message.success('模型更新成功');
      } else {
        message.error(result.message || '更新模型失败');
      }
    } catch (error) {
      console.error('更新模型失败:', error);
      message.error('更新模型失败，请稍后重试');
    }
  };

  // Handle the update of the maximum number of steps
  const handleMaxStepChange = async (value: number | null) => {
    if (!mainAgentId) {
      message.error('主代理ID未设置，无法更新最大步骤数');
      return;
    }

    const newValue = value ?? 5;
    try {
      const result = await updateAgent(
        Number(mainAgentId),
        undefined, // name
        undefined, // description
        undefined, // modelName
        newValue, // maxSteps
        undefined, // provideRunSummary
        undefined, // prompt
        undefined // enabled
      );

      if (result.success) {
        setMainAgentMaxStep(newValue);
        message.success('最大步骤数更新成功', 0.5);
      } else {
        message.error(result.message || '更新最大步骤数失败');
      }
    } catch (error) {
      console.error('更新最大步骤数失败:', error);
      message.error('更新最大步骤数失败，请稍后重试');
    }
  };

<<<<<<< HEAD
  // Handle importing agent
  const handleImportAgent = () => {
    if (!mainAgentId) {
      message.error('主代理ID未设置，无法导入Agent');
      return;
    }

    // Create a hidden file input element
    const fileInput = document.createElement('input');
    fileInput.type = 'file';
    fileInput.accept = '.json';
    fileInput.onchange = async (event) => {
      const file = (event.target as HTMLInputElement).files?.[0];
      if (!file) return;

      // Check file type
      if (!file.name.endsWith('.json')) {
        message.error('请选择JSON格式的文件');
        return;
      }

      setIsImporting(true);
      try {
        // Read file content
        const fileContent = await file.text();
        let agentInfo;
        
        try {
          agentInfo = JSON.parse(fileContent);
        } catch (parseError) {
          message.error('文件格式错误，请检查JSON格式');
          setIsImporting(false);
          return;
        }

        // Call import API
        const result = await importAgent(mainAgentId, agentInfo);
        
        if (result.success) {
          message.success('Agent导入成功');
          // Refresh agent list
          refreshAgentList();
        } else {
          message.error(result.message || 'Agent导入失败');
        }
      } catch (error) {
        console.error('导入Agent失败:', error);
        message.error('导入Agent失败，请检查文件内容');
      } finally {
        setIsImporting(false);
      }
    };

    fileInput.click();
=======
  // Generate system prompt
  const handleGenerateSystemPrompt = async () => {
    if (!businessLogic || businessLogic.trim() === '') {
      message.warning('请先输入业务描述');
      return;
    }
    if (!mainAgentId) {
      message.warning('无法生成提示词：未指定Agent ID');
      return;
    }
    try {
      setIsPromptGenerating(true);
      setLocalIsGenerating(true);
      const result = await generatePrompt({
        agent_id: Number(mainAgentId),
        task_description: businessLogic
      });
      setSystemPrompt(result);
      message.success('提示词生成成功');
    } catch (error) {
      console.error('生成提示词失败:', error);
      message.error(`生成提示词失败: ${error instanceof Error ? error.message : '未知错误'}`);
    } finally {
      setIsPromptGenerating(false);
      setLocalIsGenerating(false);
    }
  };

  // Save system prompt
  const handleSaveSystemPrompt = async () => {
    if (!mainAgentId) {
      message.warning('无法保存提示词：未指定Agent ID');
      return;
    }
    if (!systemPrompt || systemPrompt.trim() === '') {
      message.warning('提示词为空，无法保存');
      return;
    }
    try {
      setIsPromptSaving(true);
      await savePrompt({ agent_id: Number(mainAgentId), prompt: systemPrompt });
      message.success('提示词已保存');
    } catch (error) {
      console.error('保存提示词失败:', error);
      message.error('保存提示词失败，请重试');
    } finally {
      setIsPromptSaving(false);
    }
>>>>>>> 3fb7c0d0
  };

  return (
    <div className="flex flex-col h-full w-full gap-0 justify-between">
      {/* Upper part: Agent pool + Tool pool */}
      <div className="flex gap-4 flex-1 min-h-0 pb-4 pr-4 pl-4">
        <div className={`w-[360px] h-full ${isCreatingNewAgent ? 'hidden' : ''}`}>
          <SubAgentPool
            selectedAgents={selectedAgents}
            onSelectAgent={handleAgentSelect}
            onEditAgent={handleEditAgent}
            onCreateNewAgent={handleCreateNewAgent}
            onImportAgent={handleImportAgent}
            subAgentList={subAgentList}
            loadingAgents={loadingAgents}
            enabledAgentIds={enabledAgentIds}
            isImporting={isImporting}
          />
        </div>
        <div className={`${isCreatingNewAgent ? 'w-full' : 'flex-1'} h-full`}>
          <MemoizedToolPool
            selectedTools={isLoadingTools ? [] : selectedTools}
            onSelectTool={(tool, isSelected) => {
              if (isLoadingTools) return;
              setSelectedTools(prevTools => {
                if (isSelected) {
                  return [...prevTools, tool];
                } else {
                  return prevTools.filter(t => t.id !== tool.id);
                }
              });
            }}
            isCreatingNewAgent={isCreatingNewAgent}
            tools={tools}
            loadingTools={isLoadingTools}
            mainAgentId={mainAgentId}
            localIsGenerating={localIsGenerating}
          />
        </div>
      </div>

      {/* The second half: business logic description */}
      <div className="flex gap-4 h-[240px] pb-4 pr-4 pl-4 items-start">
        <div className="flex-1 h-full">
          <BusinessLogicInput 
            value={businessLogic} 
            onChange={setBusinessLogic} 
            selectedAgents={selectedAgents}
            systemPrompt={systemPrompt}
          />
        </div>
        <div className="w-[280px] h-[200px] flex flex-col self-start">
          <div className="flex flex-col gap-5 flex-1">
            <div>
              <span className="block text-lg font-medium mb-2">模型</span>
              <Select
                value={mainAgentModel}
                onChange={handleModelChange}
                className="w-full"
                options={modelOptions}
              />
            </div>
            <div>
              <span className="block text-lg font-medium mb-2">最大步骤数</span>
              <InputNumber
                min={1}
                max={20}
                value={mainAgentMaxStep}
                onChange={handleMaxStepChange}
                className="w-full"
              />
            </div>
            <div className="flex justify-start gap-2 w-full mt-4">
              <button
                onClick={handleGenerateSystemPrompt}
                disabled={isPromptGenerating || isPromptSaving}
                className="px-3.5 py-1.5 rounded-md flex items-center justify-center text-sm bg-blue-500 text-white hover:bg-blue-600 disabled:opacity-50 disabled:cursor-not-allowed"
                style={{ border: 'none' }}
              >
                {isPromptGenerating ? (
                  <>
                    <LoadingOutlined spin className="mr-1" />
                    智能生成提示词
                  </>
                ) : (
                  <>
                    <ThunderboltOutlined className="mr-1" />
                    智能生成提示词
                  </>
                )}
              </button>
              {isCreatingNewAgent && (
                <>
                  <button
                    onClick={handleSaveAsAgent}
                    disabled={!canSaveAsAgent}
                    title={getButtonTitle()}
                    className="px-4 py-1.5 rounded-md flex items-center justify-center text-sm bg-green-500 text-white hover:bg-green-600 disabled:opacity-50 disabled:cursor-not-allowed"
                    style={{ border: "none" }}
                  >
                    {isPromptSaving ? '保存中...' : '保存'}
                  </button>
                  <button
                    onClick={handleCancelCreating}
                    disabled={isPromptGenerating || isPromptSaving}
                    className="px-4 py-1.5 rounded-md flex items-center justify-center text-sm bg-gray-100 text-gray-700 hover:bg-gray-200 disabled:opacity-50 disabled:cursor-not-allowed"
                    style={{ border: 'none' }}
                  >
                    取消
                  </button>
                </>
              )}
            </div>
          </div>
        </div>
      </div>

      {/* Edit Agent pop-up window */}
      <AgentModalComponent 
        isOpen={isEditModalOpen}
        onCancel={() => setIsEditModalOpen(false)}
        onSave={handleUpdateAgent}
        onRefresh={refreshAgentList}
        title="修改Agent"
        agent={currentAgent}
        selectedTools={selectedTools}
        readOnly={false}
        agentId={currentAgent?.id || null}
      />

      {/* New Agent pop-up window */}
      <AgentModalComponent 
        isOpen={isAgentModalOpen}
        onCancel={handleModalClose}
        onSave={(name, description, model, max_step, provide_run_summary, prompt, business_description) => {
          handleSaveNewAgent(name, description, model, max_step, provide_run_summary, prompt, business_description);
        }}
        onRefresh={refreshAgentList}
        title="保存到Agent池"
        selectedTools={selectedTools}
        systemPrompt={systemPrompt}
        agentId={mainAgentId}
        agent={{
          id: '',
          name: '',
          description: '',
          model: mainAgentModel,
          max_step: mainAgentMaxStep,
          provide_run_summary: true,
          tools: selectedTools,
          prompt: systemPrompt,
          business_description: businessLogic
        }}
      />
    </div>
  )
}<|MERGE_RESOLUTION|>--- conflicted
+++ resolved
@@ -1,23 +1,14 @@
 "use client"
 
 import { useState, useEffect, useMemo, useCallback, memo } from 'react'
-<<<<<<< HEAD
 import { Typography, Input, Button, Switch, Modal, message, Select, InputNumber, Tag, Upload } from 'antd'
-import { SettingOutlined, UploadOutlined } from '@ant-design/icons'
-=======
-import { Input, message, Select, InputNumber, Tag } from 'antd'
-import { SettingOutlined, ThunderboltOutlined, LoadingOutlined } from '@ant-design/icons'
->>>>>>> 3fb7c0d0
+import { SettingOutlined, UploadOutlined, ThunderboltOutlined, LoadingOutlined } from '@ant-design/icons'
 import ToolConfigModal from './components/ToolConfigModal'
 import AgentModalComponent from './components/AgentModal'
 import { Tool, BusinessLogicInputProps, SubAgentPoolProps, ToolPoolProps, BusinessLogicConfigProps, Agent, OpenAIModel } from './ConstInterface'
 import { ScrollArea } from '@/components/ui/scrollArea'
-<<<<<<< HEAD
 import { getCreatingSubAgentId, fetchAgentList, updateToolConfig, searchToolConfig, updateAgent, importAgent } from '@/services/agentConfigService'
-=======
-import { getCreatingSubAgentId, fetchAgentList, updateToolConfig, searchToolConfig, updateAgent } from '@/services/agentConfigService'
 import { generatePrompt, savePrompt } from '@/services/promptService'
->>>>>>> 3fb7c0d0
 
 const { TextArea } = Input
 
@@ -126,7 +117,7 @@
   onEditAgent, 
   onCreateNewAgent, 
   onImportAgent,
-  subAgentList = [], 
+  subAgentList = [],
   loadingAgents = false,
   enabledAgentIds = [],
   isImporting = false
@@ -148,11 +139,11 @@
               <span className="text-sm">新建Agent</span>
             </div>
           </div>
-          
-          <div 
+
+          <div
             className={`border rounded-md p-3 flex flex-col justify-center items-center transition-colors duration-200 h-[80px] ${
-              isImporting 
-                ? 'opacity-50 cursor-not-allowed border-gray-300' 
+              isImporting
+                ? 'opacity-50 cursor-not-allowed border-gray-300'
                 : 'cursor-pointer hover:border-green-300 hover:bg-green-50'
             }`}
             onClick={isImporting ? undefined : onImportAgent}
@@ -162,7 +153,7 @@
               <span className="text-sm">{isImporting ? '导入中...' : '导入Agent'}</span>
             </div>
           </div>
-          
+
           {subAgentList.map((agent) => {
             const isEnabled = enabledAgentIds.includes(Number(agent.id));
             return (
@@ -403,14 +394,11 @@
   const [isEditModalOpen, setIsEditModalOpen] = useState(false);
   const [enabledToolIds, setEnabledToolIds] = useState<number[]>([]);
   const [isLoadingTools, setIsLoadingTools] = useState(false);
-<<<<<<< HEAD
   const [fileList, setFileList] = useState<any[]>([]);
   const [isImporting, setIsImporting] = useState(false);
-=======
   const [isPromptGenerating, setIsPromptGenerating] = useState(false);
   const [isPromptSaving, setIsPromptSaving] = useState(false);
   const [localIsGenerating, setLocalIsGenerating] = useState(false);
->>>>>>> 3fb7c0d0
 
   const fetchSubAgentIdAndEnableToolList = async () => {
     setIsLoadingTools(true);
@@ -718,7 +706,6 @@
     }
   };
 
-<<<<<<< HEAD
   // Handle importing agent
   const handleImportAgent = () => {
     if (!mainAgentId) {
@@ -745,7 +732,7 @@
         // Read file content
         const fileContent = await file.text();
         let agentInfo;
-        
+
         try {
           agentInfo = JSON.parse(fileContent);
         } catch (parseError) {
@@ -756,7 +743,7 @@
 
         // Call import API
         const result = await importAgent(mainAgentId, agentInfo);
-        
+
         if (result.success) {
           message.success('Agent导入成功');
           // Refresh agent list
@@ -773,7 +760,8 @@
     };
 
     fileInput.click();
-=======
+  };
+
   // Generate system prompt
   const handleGenerateSystemPrompt = async () => {
     if (!businessLogic || businessLogic.trim() === '') {
@@ -822,7 +810,6 @@
     } finally {
       setIsPromptSaving(false);
     }
->>>>>>> 3fb7c0d0
   };
 
   return (
