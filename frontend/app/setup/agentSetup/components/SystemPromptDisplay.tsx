--- conflicted
+++ resolved
@@ -1,10 +1,6 @@
 "use client"
 
-<<<<<<< HEAD
-import { Input, Button, Modal, Spin, message } from 'antd'
-=======
 import { Input, Modal, Spin, message } from 'antd'
->>>>>>> c45ca23a
 import { useState, useRef, useEffect } from 'react'
 import AdditionalRequestInput from './AdditionalRequestInput'
 import { generatePrompt, fineTunePrompt, savePrompt } from '@/services/promptService'
@@ -25,16 +21,12 @@
   onDebug?: () => void;
   agentId?: number;
   taskDescription?: string;
-<<<<<<< HEAD
-  selectedAgents?: Agent[];
-  selectedTools?: Tool[];
   onLocalIsGeneratingChange?: (value: boolean) => void;
-=======
 }
 
 // Milkdown Editor Component
-const PromptEditor = ({ value, onChange, placeholder }: { 
-  value: string; 
+const PromptEditor = ({ value, onChange, placeholder }: {
+  value: string;
   onChange: (value: string) => void;
   placeholder?: string;
 }) => {
@@ -44,7 +36,7 @@
       .config(ctx => {
         ctx.set(rootCtx, root)
         ctx.set(defaultValueCtx, value || '')
-        
+
         // Configure listener for content changes
         const listenerManager = ctx.get(listenerCtx)
         listenerManager.markdownUpdated((ctx, markdown, prevMarkdown) => {
@@ -63,7 +55,6 @@
       <Milkdown />
     </div>
   )
->>>>>>> c45ca23a
 }
 
 /**
@@ -72,16 +63,11 @@
 export default function SystemPromptDisplay({ 
   prompt, 
   isGenerating, 
-  onPromptChange, 
+  onPromptChange,
   onDebug, 
   agentId, 
   taskDescription,
-<<<<<<< HEAD
-  selectedAgents = [],
-  selectedTools = [],
   onLocalIsGeneratingChange
-=======
->>>>>>> c45ca23a
 }: SystemPromptDisplayProps) {
   const [isModalOpen, setIsModalOpen] = useState(false)
   const [tunedPrompt, setTunedPrompt] = useState("")
@@ -106,6 +92,7 @@
     
     try {
       setLocalIsGenerating(true);
+      console.log("onLocalIsGeneratingChange value:", onLocalIsGeneratingChange);
       onLocalIsGeneratingChange?.(true);
       console.log("开始调用API生成提示词", { agent_id: agentId, task_description: taskDescription });
       
@@ -266,7 +253,7 @@
             onSend={handleSendAdditionalRequest} 
             isTuning={isTuning}
           />
-          
+
           {tunedPrompt && !isTuning && (
             <div className="mt-4">
               <div className="font-medium text-gray-700 mb-2">微调后的提示词:</div>
